<?xml version="1.0" encoding="UTF-8"?>
<project xmlns="http://maven.apache.org/POM/4.0.0"
         xmlns:xsi="http://www.w3.org/2001/XMLSchema-instance"
         xsi:schemaLocation="http://maven.apache.org/POM/4.0.0 http://maven.apache.org/xsd/maven-4.0.0.xsd">
    <modelVersion>4.0.0</modelVersion>
    <parent>
<<<<<<< HEAD
        <artifactId>arctic-parent</artifactId>
        <groupId>com.netease.arctic</groupId>
        <version>0.5.1-SNAPSHOT</version>
=======
        <artifactId>amoro-parent</artifactId>
        <groupId>com.netease.amoro</groupId>
        <version>0.5.0-SNAPSHOT</version>
>>>>>>> f66d287d
        <relativePath>../../../pom.xml</relativePath>
    </parent>

    <artifactId>amoro-flink-1.14-iceberg-bridge</artifactId>
    <name>Amoro Project Flink 1.14 Iceberg Bridge</name>
    <url>https://amoro.netease.com</url>

    <properties>
        <kafka.version>2.4.1</kafka.version>
        <assertj.version>3.21.0</assertj.version>
        <testcontainers.version>1.16.2</testcontainers.version>
        <flink.version>1.14.6</flink.version>
    </properties>

    <dependencies>
        <!--amoro-->
        <dependency>
            <groupId>com.netease.amoro</groupId>
            <artifactId>amoro-core</artifactId>
            <exclusions>
                <exclusion>
                    <groupId>org.ow2.asm</groupId>
                    <artifactId>asm</artifactId>
                </exclusion>
            </exclusions>
        </dependency>
        <dependency>
            <groupId>com.netease.amoro</groupId>
            <artifactId>amoro-hive</artifactId>
            <version>${project.version}</version>
        </dependency>

        <dependency>
            <groupId>org.apache.iceberg</groupId>
            <artifactId>iceberg-flink-1.15</artifactId>
            <version>${iceberg.version}</version>
            <exclusions>
                <exclusion>
                    <groupId>org.slf4j</groupId>
                    <artifactId>slf4j-api</artifactId>
                </exclusion>
                <exclusion>
                    <groupId>org.apache.parquet</groupId>
                    <artifactId>parquet-column</artifactId>
                </exclusion>
                <exclusion>
                    <groupId>org.apache.parquet</groupId>
                    <artifactId>parquet-avro</artifactId>
                </exclusion>
            </exclusions>
        </dependency>

        <dependency>
            <groupId>cglib</groupId>
            <artifactId>cglib</artifactId>
        </dependency>

        <dependency>
            <groupId>com.google.code.gson</groupId>
            <artifactId>gson</artifactId>
            <version>2.9.0</version>
        </dependency>

        <!--flink-->
        <dependency>
            <groupId>org.apache.flink</groupId>
            <artifactId>flink-connector-kafka_${scala.binary.version}</artifactId>
            <version>${flink.version}</version>
            <scope>provided</scope>
        </dependency>

        <dependency>
            <groupId>org.apache.flink</groupId>
            <artifactId>flink-json</artifactId>
            <version>${flink.version}</version>
            <scope>provided</scope>
        </dependency>

        <dependency>
            <groupId>org.apache.flink</groupId>
            <artifactId>flink-hadoop-compatibility_${scala.binary.version}</artifactId>
            <version>${flink.version}</version>
            <scope>provided</scope>
        </dependency>

        <dependency>
            <groupId>org.apache.flink</groupId>
            <artifactId>flink-table-api-java-bridge_${scala.binary.version}</artifactId>
            <version>${flink.version}</version>
            <scope>provided</scope>
            <exclusions>
                <exclusion>
                    <groupId>org.slf4j</groupId>
                    <artifactId>slf4j-api</artifactId>
                </exclusion>
            </exclusions>
        </dependency>

        <!-- format dependencies -->
        <dependency>
            <groupId>org.apache.flink</groupId>
            <artifactId>flink-orc_${scala.binary.version}</artifactId>
            <version>${flink.version}</version>
            <scope>provided</scope>
            <exclusions>
                <exclusion>
                    <groupId>org.slf4j</groupId>
                    <artifactId>slf4j-api</artifactId>
                </exclusion>
            </exclusions>
        </dependency>

        <dependency>
            <groupId>org.apache.flink</groupId>
            <artifactId>flink-parquet_${scala.binary.version}</artifactId>
            <version>${flink.version}</version>
            <scope>provided</scope>
            <exclusions>
                <exclusion>
                    <groupId>org.apache.parquet</groupId>
                    <artifactId>parquet-hadoop</artifactId>
                </exclusion>
            </exclusions>
        </dependency>

        <dependency>
            <groupId>org.apache.flink</groupId>
            <artifactId>flink-table-runtime_${scala.binary.version}</artifactId>
            <version>${flink.version}</version>
            <scope>provided</scope>
            <exclusions>
                <exclusion>
                    <groupId>org.slf4j</groupId>
                    <artifactId>slf4j-api</artifactId>
                </exclusion>
            </exclusions>
        </dependency>
        <dependency>
            <groupId>org.apache.flink</groupId>
            <artifactId>flink-table-planner_${scala.binary.version}</artifactId>
            <version>${flink.version}</version>
            <scope>provided</scope>
            <exclusions>
                <exclusion>
                    <groupId>org.slf4j</groupId>
                    <artifactId>slf4j-api</artifactId>
                </exclusion>
            </exclusions>
        </dependency>

        <dependency>
            <groupId>org.apache.iceberg</groupId>
            <artifactId>iceberg-flink-1.15</artifactId>
            <version>${iceberg.version}</version>
            <classifier>tests</classifier>
            <scope>test</scope>
            <exclusions>
                <exclusion>
                    <groupId>org.slf4j</groupId>
                    <artifactId>slf4j-api</artifactId>
                </exclusion>
            </exclusions>
        </dependency>

        <dependency>
            <groupId>org.apache.flink</groupId>
            <artifactId>flink-runtime</artifactId>
            <version>${flink.version}</version>
            <classifier>tests</classifier>
            <scope>test</scope>
            <exclusions>
                <exclusion>
                    <groupId>org.slf4j</groupId>
                    <artifactId>slf4j-api</artifactId>
                </exclusion>
            </exclusions>
        </dependency>

        <!--        test-->
        <dependency>
            <groupId>junit</groupId>
            <artifactId>junit</artifactId>
        </dependency>

        <dependency>
            <groupId>org.apache.flink</groupId>
            <artifactId>flink-streaming-java_${scala.binary.version}</artifactId>
            <version>${flink.version}</version>
            <classifier>tests</classifier>
            <scope>test</scope>
            <exclusions>
                <exclusion>
                    <groupId>org.slf4j</groupId>
                    <artifactId>slf4j-api</artifactId>
                </exclusion>
            </exclusions>
        </dependency>

        <dependency>
            <groupId>org.apache.flink</groupId>
            <artifactId>flink-clients_${scala.binary.version}</artifactId>
            <version>${flink.version}</version>
            <scope>test</scope>
            <exclusions>
                <exclusion>
                    <groupId>org.slf4j</groupId>
                    <artifactId>slf4j-api</artifactId>
                </exclusion>
            </exclusions>
        </dependency>

        <dependency>
            <groupId>org.apache.flink</groupId>
            <artifactId>flink-test-utils_${scala.binary.version}</artifactId>
            <version>${flink.version}</version>
            <scope>test</scope>
            <exclusions>
                <exclusion>
                    <groupId>org.apache.logging.log4j</groupId>
                    <artifactId>log4j-slf4j-impl</artifactId>
                </exclusion>
                <exclusion>
                    <groupId>org.slf4j</groupId>
                    <artifactId>slf4j-api</artifactId>
                </exclusion>
                <exclusion>
                    <groupId>com.google.guava</groupId>
                    <artifactId>guava</artifactId>
                </exclusion>
            </exclusions>
        </dependency>
        <dependency>
            <groupId>org.apache.flink</groupId>
            <artifactId>flink-connector-test-utils</artifactId>
            <version>${flink.version}</version>
            <scope>test</scope>
        </dependency>
        <dependency>
            <groupId>org.apache.iceberg</groupId>
            <artifactId>iceberg-hive-metastore</artifactId>
            <version>${iceberg.version}</version>
            <classifier>tests</classifier>
            <scope>test</scope>
        </dependency>

        <!--   exclude jackson-databind   -->
        <dependency>
            <groupId>com.fasterxml.jackson.core</groupId>
            <artifactId>jackson-databind</artifactId>
            <version>2.10.2</version>
            <scope>provided</scope>
        </dependency>

        <!--        test-->
        <dependency>
            <groupId>org.mockito</groupId>
            <artifactId>mockito-core</artifactId>
        </dependency>

        <dependency>
            <groupId>log4j</groupId>
            <artifactId>log4j</artifactId>
            <version>1.2.17</version>
        </dependency>

        <dependency>
            <groupId>com.netease.amoro</groupId>
            <artifactId>amoro-core</artifactId>
            <version>${project.version}</version>
            <classifier>tests</classifier>
            <scope>test</scope>
        </dependency>

        <dependency>
            <groupId>com.netease.amoro</groupId>
            <artifactId>amoro-hive</artifactId>
            <version>${project.version}</version>
            <classifier>tests</classifier>
            <scope>test</scope>
        </dependency>

        <dependency>
            <groupId>org.apache.flink</groupId>
            <artifactId>flink-metrics-jmx</artifactId>
            <version>${flink.version}</version>
            <scope>test</scope>
        </dependency>
        <dependency>
            <groupId>org.apache.flink</groupId>
            <artifactId>flink-runtime-web_${scala.binary.version}</artifactId>
            <version>${flink.version}</version>
            <scope>test</scope>
        </dependency>

        <!--   for values test connector     -->
        <dependency>
            <groupId>org.apache.flink</groupId>
            <artifactId>flink-table-planner_${scala.binary.version}</artifactId>
            <version>${flink.version}</version>
            <type>test-jar</type>
            <scope>test</scope>
            <exclusions>
                <exclusion>
                    <groupId>org.slf4j</groupId>
                    <artifactId>slf4j-api</artifactId>
                </exclusion>
            </exclusions>
        </dependency>

        <!-- conflicts with the version in spring-cloud, so assign it explicitly here -->
        <dependency>
            <groupId>org.apache.curator</groupId>
            <artifactId>curator-test</artifactId>
            <version>2.12.0</version>
            <scope>test</scope>
        </dependency>

        <dependency>
            <groupId>org.testcontainers</groupId>
            <artifactId>kafka</artifactId>
            <version>${testcontainers.version}</version>
            <scope>test</scope>
        </dependency>

        <dependency>
            <groupId>org.testcontainers</groupId>
            <artifactId>junit-jupiter</artifactId>
            <version>${testcontainers.version}</version>
            <scope>test</scope>
        </dependency>
        <dependency>
            <groupId>org.assertj</groupId>
            <artifactId>assertj-core</artifactId>
            <version>${assertj.version}</version>
            <scope>test</scope>
        </dependency>

        <dependency>
            <groupId>com.netease.amoro</groupId>
            <artifactId>amoro-ams-api</artifactId>
            <version>${project.version}</version>
            <type>test-jar</type>
            <scope>test</scope>
        </dependency>

        <dependency>
            <groupId>org.apache.kafka</groupId>
            <artifactId>kafka_2.12</artifactId>
            <version>2.4.1</version>
            <scope>test</scope>
            <exclusions>
                <exclusion>
                    <groupId>com.fasterxml.jackson.core</groupId>
                    <artifactId>jackson-databind</artifactId>
                </exclusion>
                <exclusion>
                    <groupId>com.fasterxml.jackson.core</groupId>
                    <artifactId>jackson-annotations</artifactId>
                </exclusion>
            </exclusions>
        </dependency>
    </dependencies>

</project><|MERGE_RESOLUTION|>--- conflicted
+++ resolved
@@ -4,15 +4,9 @@
          xsi:schemaLocation="http://maven.apache.org/POM/4.0.0 http://maven.apache.org/xsd/maven-4.0.0.xsd">
     <modelVersion>4.0.0</modelVersion>
     <parent>
-<<<<<<< HEAD
-        <artifactId>arctic-parent</artifactId>
-        <groupId>com.netease.arctic</groupId>
-        <version>0.5.1-SNAPSHOT</version>
-=======
         <artifactId>amoro-parent</artifactId>
         <groupId>com.netease.amoro</groupId>
-        <version>0.5.0-SNAPSHOT</version>
->>>>>>> f66d287d
+        <version>0.5.1-SNAPSHOT</version>
         <relativePath>../../../pom.xml</relativePath>
     </parent>
 
