/*
 * Licensed to the Apache Software Foundation (ASF) under one
 * or more contributor license agreements.  See the NOTICE file
 * distributed with this work for additional information
 * regarding copyright ownership.  The ASF licenses this file
 * to you under the Apache License, Version 2.0 (the
 * "License"); you may not use this file except in compliance
 * with the License.  You may obtain a copy of the License at
 *
 *     http://www.apache.org/licenses/LICENSE-2.0
 *
 * Unless required by applicable law or agreed to in writing, software
 * distributed under the License is distributed on an "AS IS" BASIS,
 * WITHOUT WARRANTIES OR CONDITIONS OF ANY KIND, either express or implied.
 * See the License for the specific language governing permissions and
 * limitations under the License.
 */

package com.netease.arctic.table;

import static com.netease.arctic.table.WatermarkGenerator.EVENT_TIME_TIMESTAMP_MS;
import static com.netease.arctic.table.WatermarkGenerator.INGEST_TIME;
import static org.apache.iceberg.TableProperties.DEFAULT_NAME_MAPPING;
import static org.apache.iceberg.TableProperties.FORMAT_VERSION;

import java.util.HashSet;
import java.util.Set;

/** Reserved Arctic table properties list. */
public class TableProperties {

<<<<<<< HEAD
  private TableProperties() {
  }
  
=======
  private TableProperties() {}

>>>>>>> 054aef82
  public static final String TABLE_PARTITION_PROPERTIES = "table.partition-properties";

  public static final String BASE_TABLE_MAX_TRANSACTION_ID = "base.table.max-transaction-id";

  public static final String PARTITION_OPTIMIZED_SEQUENCE = "max-txId";
  public static final String PARTITION_BASE_OPTIMIZED_TIME = "base-op-time";

  public static final String LOCATION = "location";

  public static final String TABLE_CREATE_TIME = "table.create-timestamp";
  public static final long TABLE_CREATE_TIME_DEFAULT = 0L;

  /** table watermark related properties */
  public static final String TABLE_EVENT_TIME_FIELD = "table.event-time-field";

  public static final String TABLE_EVENT_TIME_FIELD_DEFAULT = INGEST_TIME;

  public static final String TABLE_WATERMARK_ALLOWED_LATENESS =
      "table.watermark-allowed-lateness-second";
  public static final long TABLE_WATERMARK_ALLOWED_LATENESS_DEFAULT = 0L;

  public static final String TABLE_EVENT_TIME_STRING_FORMAT =
      "table.event-time-field.datetime-string-format";
  public static final String TABLE_EVENT_TIME_STRING_FORMAT_DEFAULT = "yyyy-MM-dd HH:mm:ss";

  public static final String TABLE_EVENT_TIME_NUMBER_FORMAT =
      "table.event-time-field.datetime-number-format";
  public static final String TABLE_EVENT_TIME_NUMBER_FORMAT_DEFAULT = EVENT_TIME_TIMESTAMP_MS;

  public static final String WATERMARK_TABLE = "watermark.table";

  public static final String WATERMARK_BASE_STORE = "watermark.base";

  /** table optimize related properties */
  public static final String ENABLE_SELF_OPTIMIZING = "self-optimizing.enabled";

  public static final boolean ENABLE_SELF_OPTIMIZING_DEFAULT = true;

  public static final String SELF_OPTIMIZING_GROUP = "self-optimizing.group";
  public static final String SELF_OPTIMIZING_GROUP_DEFAULT = "default";

  public static final String SELF_OPTIMIZING_QUOTA = "self-optimizing.quota";
  public static final double SELF_OPTIMIZING_QUOTA_DEFAULT = 0.1;

  public static final String SELF_OPTIMIZING_EXECUTE_RETRY_NUMBER =
      "self-optimizing.execute.num-retries";
  public static final int SELF_OPTIMIZING_EXECUTE_RETRY_NUMBER_DEFAULT = 5;

  public static final String SELF_OPTIMIZING_TARGET_SIZE = "self-optimizing.target-size";
  public static final long SELF_OPTIMIZING_TARGET_SIZE_DEFAULT = 134217728; // 128 MB

  public static final String SELF_OPTIMIZING_MAX_FILE_CNT = "self-optimizing.max-file-count";
  public static final int SELF_OPTIMIZING_MAX_FILE_CNT_DEFAULT = 10000;

  public static final String SELF_OPTIMIZING_MAX_TASK_SIZE = "self-optimizing.max-task-size-bytes";
  public static final long SELF_OPTIMIZING_MAX_TASK_SIZE_DEFAULT = 134217728; // 128 MB

  public static final String SELF_OPTIMIZING_FRAGMENT_RATIO = "self-optimizing.fragment-ratio";
  public static final int SELF_OPTIMIZING_FRAGMENT_RATIO_DEFAULT = 8;

  public static final String SELF_OPTIMIZING_MINOR_TRIGGER_FILE_CNT =
      "self-optimizing.minor.trigger.file-count";
  public static final int SELF_OPTIMIZING_MINOR_TRIGGER_FILE_CNT_DEFAULT = 12;

  public static final String SELF_OPTIMIZING_MINOR_TRIGGER_INTERVAL =
      "self-optimizing.minor.trigger.interval";
  public static final int SELF_OPTIMIZING_MINOR_TRIGGER_INTERVAL_DEFAULT = 3600000; // 1 h

  public static final String SELF_OPTIMIZING_MAJOR_TRIGGER_DUPLICATE_RATIO =
      "self-optimizing.major.trigger.duplicate-ratio";
  public static final double SELF_OPTIMIZING_MAJOR_TRIGGER_DUPLICATE_RATIO_DEFAULT = 0.5;

  public static final String SELF_OPTIMIZING_FULL_TRIGGER_INTERVAL =
      "self-optimizing.full.trigger.interval";
  public static final int SELF_OPTIMIZING_FULL_TRIGGER_INTERVAL_DEFAULT = -1; // not trigger

  public static final String SELF_OPTIMIZING_FULL_REWRITE_ALL_FILES =
      "self-optimizing.full.rewrite-all-files";
  public static final boolean SELF_OPTIMIZING_FULL_REWRITE_ALL_FILES_DEFAULT = true;

  /** deprecated table optimize related properties */
  @Deprecated public static final String ENABLE_OPTIMIZE = "optimize.enable";

  @Deprecated public static final String OPTIMIZE_GROUP = "optimize.group";

  @Deprecated public static final String OPTIMIZE_RETRY_NUMBER = "optimize.num-retries";

  @Deprecated public static final String OPTIMIZE_MAX_FILE_COUNT = "optimize.max-file-count";

  @Deprecated
  public static final String FULL_OPTIMIZE_TRIGGER_MAX_INTERVAL =
      "optimize.full.trigger.max-interval";

  @Deprecated
  public static final String MINOR_OPTIMIZE_TRIGGER_MAX_INTERVAL =
      "optimize.minor.trigger.max-interval";

  @Deprecated
  public static final String MINOR_OPTIMIZE_TRIGGER_DELETE_FILE_COUNT =
      "optimize.minor.trigger.delete-file-count";

  @Deprecated public static final String OPTIMIZE_QUOTA = "optimize.quota";

  /** table clean related properties */
  public static final String ENABLE_TABLE_EXPIRE = "table-expire.enabled";

  public static final boolean ENABLE_TABLE_EXPIRE_DEFAULT = true;
  @Deprecated public static final String ENABLE_TABLE_EXPIRE_LEGACY = "table-expire.enable";

  public static final String CHANGE_DATA_TTL = "change.data.ttl.minutes";
  public static final long CHANGE_DATA_TTL_DEFAULT = 10080; // 7 Days

  public static final String BASE_SNAPSHOT_KEEP_MINUTES = "snapshot.base.keep.minutes";
  public static final long BASE_SNAPSHOT_KEEP_MINUTES_DEFAULT = 720; // 12 Hours

  public static final String ENABLE_DATA_EXPIRATION = "data-expire.enabled";
  public static final boolean ENABLE_DATA_EXPIRATION_DEFAULT = false;
  public static final String DATA_EXPIRATION_LEVEL = "data-expire.level";
  public static final String DATA_EXPIRATION_LEVEL_DEFAULT = "partition";
  public static final String DATA_EXPIRATION_FIELD = "data-expire.field";
  public static final String DATA_EXPIRATION_DATE_STRING_PATTERN =
      "data-expire.datetime-string-pattern";
  public static final String DATA_EXPIRATION_DATE_STRING_PATTERN_DEFAULT = "yyyy-MM-dd";
  public static final String DATA_EXPIRATION_DATE_NUMBER_FORMAT =
      "data-expire.datetime-number-format";
  public static final String DATA_EXPIRATION_DATE_NUMBER_FORMAT_DEFAULT = "TIMESTAMP_MS";
  public static final String DATA_EXPIRATION_RETENTION_TIME = "data-expire.retention-time";

  public static final String ENABLE_DANGLING_DELETE_FILES_CLEAN =
      "clean-dangling-delete-files.enabled";
  public static final boolean ENABLE_DANGLING_DELETE_FILES_CLEAN_DEFAULT = true;

  public static final String ENABLE_ORPHAN_CLEAN = "clean-orphan-file.enabled";
  public static final boolean ENABLE_ORPHAN_CLEAN_DEFAULT = false;
  @Deprecated public static final String ENABLE_ORPHAN_CLEAN_LEGACY = "clean-orphan-file.enable";

  public static final String MIN_ORPHAN_FILE_EXISTING_TIME =
      "clean-orphan-file.min-existing-time-minutes";
  public static final long MIN_ORPHAN_FILE_EXISTING_TIME_DEFAULT = 2880; // 2 Days

  public static final String ENABLE_TABLE_TRASH = "table-trash.enabled";
  public static final boolean ENABLE_TABLE_TRASH_DEFAULT = false;

  public static final String TABLE_TRASH_CUSTOM_ROOT_LOCATION = "table-trash.custom-root-location";

  public static final String TABLE_TRASH_KEEP_DAYS = "table-trash.keep.days";
  public static final int TABLE_TRASH_KEEP_DAYS_DEFAULT = 7; // 7 Days

  public static final String TABLE_TRASH_FILE_PATTERN = "table-trash.file-pattern";
  public static final String TABLE_TRASH_FILE_PATTERN_DEFAULT =
      ".+\\.parquet"
          + "|.*snap-[0-9]+-[0-9]+-.+\\.avro"
          + // snap-1515213806302741636-1-UUID.avro
          "|.*version-hint.text"
          + // version-hint.text
          "|.*v[0-9]+\\.metadata\\.json"
          + // v123.metadata.json
          "|.*[0-9a-fA-F]{8}(-[0-9a-fA-F]{4}){3}-[0-9a-fA-F]{12}-m[0-9]+\\.avro"; // UUID-m0.avro

  /** table write related properties */
  public static final String FILE_FORMAT_PARQUET = "parquet";

  public static final String FILE_FORMAT_ORC = "orc";
  public static final String BASE_FILE_FORMAT = "base.write.format";
  public static final String BASE_FILE_FORMAT_DEFAULT = FILE_FORMAT_PARQUET;

  public static final String CHANGE_FILE_FORMAT = "change.write.format";
  public static final String CHANGE_FILE_FORMAT_DEFAULT = FILE_FORMAT_PARQUET;

  public static final String DEFAULT_FILE_FORMAT =
      org.apache.iceberg.TableProperties.DEFAULT_FILE_FORMAT;
  public static final String DEFAULT_FILE_FORMAT_DEFAULT =
      org.apache.iceberg.TableProperties.DEFAULT_FILE_FORMAT_DEFAULT;

  public static final String BASE_FILE_INDEX_HASH_BUCKET = "base.file-index.hash-bucket";
  public static final int BASE_FILE_INDEX_HASH_BUCKET_DEFAULT = 4;

  public static final String CHANGE_FILE_INDEX_HASH_BUCKET = "change.file-index.hash-bucket";
  public static final int CHANGE_FILE_INDEX_HASH_BUCKET_DEFAULT = 4;

  public static final String WRITE_TARGET_FILE_SIZE_BYTES =
      org.apache.iceberg.TableProperties.WRITE_TARGET_FILE_SIZE_BYTES;
  public static final long WRITE_TARGET_FILE_SIZE_BYTES_DEFAULT = 134217728; // 128 MB

  public static final String UPSERT_ENABLED = "write.upsert.enabled";
  public static final boolean UPSERT_ENABLED_DEFAULT = false;

  public static final String WRITE_DISTRIBUTION_MODE =
      org.apache.iceberg.TableProperties.WRITE_DISTRIBUTION_MODE;
  public static final String WRITE_DISTRIBUTION_MODE_NONE =
      org.apache.iceberg.TableProperties.WRITE_DISTRIBUTION_MODE_NONE;
  public static final String WRITE_DISTRIBUTION_MODE_HASH =
      org.apache.iceberg.TableProperties.WRITE_DISTRIBUTION_MODE_HASH;
  public static final String WRITE_DISTRIBUTION_MODE_RANGE =
      org.apache.iceberg.TableProperties.WRITE_DISTRIBUTION_MODE_RANGE;
  public static final String WRITE_DISTRIBUTION_MODE_DEFAULT = WRITE_DISTRIBUTION_MODE_HASH;

  public static final String WRITE_DISTRIBUTION_HASH_MODE = "write.distribution.hash-mode";
  public static final String WRITE_DISTRIBUTION_HASH_PARTITION = "partition-key";
  public static final String WRITE_DISTRIBUTION_HASH_PRIMARY = "primary-key";
  public static final String WRITE_DISTRIBUTION_HASH_PRIMARY_PARTITION = "primary-partition-key";
  public static final String WRITE_DISTRIBUTION_HASH_AUTO = "auto";
  public static final String WRITE_DISTRIBUTION_HASH_MODE_DEFAULT = WRITE_DISTRIBUTION_HASH_AUTO;

  public static final String BASE_REFRESH_INTERVAL = "base.refresh-interval";
  public static final long BASE_REFRESH_INTERVAL_DEFAULT = -1L;

  public static final String SPLIT_SIZE = org.apache.iceberg.TableProperties.SPLIT_SIZE;
  public static final long SPLIT_SIZE_DEFAULT = 134217728; // 128 MB

  public static final String SPLIT_LOOKBACK = org.apache.iceberg.TableProperties.SPLIT_LOOKBACK;
  public static final int SPLIT_LOOKBACK_DEFAULT = 10;

  public static final String SPLIT_OPEN_FILE_COST =
      org.apache.iceberg.TableProperties.SPLIT_OPEN_FILE_COST;
  public static final long SPLIT_OPEN_FILE_COST_DEFAULT = 4 * 1024 * 1024; // 4MB
  /** log store related properties */
  public static final String ENABLE_LOG_STORE = "log-store.enabled";

  public static final boolean ENABLE_LOG_STORE_DEFAULT = false;
  @Deprecated public static final String ENABLE_LOG_STORE_LEGACY = "log-store.enable";

  public static final String LOG_STORE_TYPE = "log-store.type";
  public static final String LOG_STORE_STORAGE_TYPE_KAFKA = "kafka";
  public static final String LOG_STORE_STORAGE_TYPE_PULSAR = "pulsar";
  public static final String LOG_STORE_STORAGE_TYPE_DEFAULT = LOG_STORE_STORAGE_TYPE_KAFKA;

  public static final String LOG_STORE_ADDRESS = "log-store.address";

  public static final String LOG_STORE_MESSAGE_TOPIC = "log-store.topic";

  public static final String LOG_STORE_DATA_FORMAT = "log-store.data-format";
  public static final String LOG_STORE_DATA_FORMAT_DEFAULT = "json";

  public static final String LOG_STORE_DATA_VERSION = "log-store.data-version";
  public static final String LOG_STORE_DATA_VERSION_DEFAULT = "v1";

  public static final String LOG_STORE_PROPERTIES_PREFIX = "properties.";

  public static final String OWNER = "owner";

  /** table format related properties */
  public static final String TABLE_FORMAT = "table-format";

  public static final String MIXED_FORMAT_PRIMARY_KEY_FIELDS = "mixed-format.primary-key-fields";
  public static final String MIXED_FORMAT_TABLE_STORE = "mixed-format.table-store";
  public static final String MIXED_FORMAT_TABLE_STORE_BASE = "base";
  public static final String MIXED_FORMAT_TABLE_STORE_CHANGE = "change";
  public static final String MIXED_FORMAT_CHANGE_STORE_IDENTIFIER =
      "mixed-format.change.identifier";

  /** Protected properties which should not be read by user. */
  public static final Set<String> READ_PROTECTED_PROPERTIES = new HashSet<>();

  /** Protected properties which should not be written by user. */
  public static final Set<String> WRITE_PROTECTED_PROPERTIES = new HashSet<>();

  static {
    READ_PROTECTED_PROPERTIES.add(TableProperties.BASE_TABLE_MAX_TRANSACTION_ID);
    READ_PROTECTED_PROPERTIES.add(TableProperties.PARTITION_OPTIMIZED_SEQUENCE);
    READ_PROTECTED_PROPERTIES.add(TableProperties.LOCATION);
    READ_PROTECTED_PROPERTIES.add(TableProperties.TABLE_PARTITION_PROPERTIES);
    READ_PROTECTED_PROPERTIES.add(DEFAULT_NAME_MAPPING);
    READ_PROTECTED_PROPERTIES.add(FORMAT_VERSION);
    READ_PROTECTED_PROPERTIES.add("flink.max-continuous-empty-commits");

    WRITE_PROTECTED_PROPERTIES.add(TableProperties.BASE_TABLE_MAX_TRANSACTION_ID);
    WRITE_PROTECTED_PROPERTIES.add(TableProperties.PARTITION_OPTIMIZED_SEQUENCE);
    WRITE_PROTECTED_PROPERTIES.add(TableProperties.LOCATION);
    WRITE_PROTECTED_PROPERTIES.add(TableProperties.TABLE_PARTITION_PROPERTIES);
    WRITE_PROTECTED_PROPERTIES.add(DEFAULT_NAME_MAPPING);
    WRITE_PROTECTED_PROPERTIES.add(FORMAT_VERSION);
    WRITE_PROTECTED_PROPERTIES.add(WATERMARK_TABLE);
    WRITE_PROTECTED_PROPERTIES.add(WATERMARK_BASE_STORE);
    WRITE_PROTECTED_PROPERTIES.add("flink.max-continuous-empty-commits");
  }
}<|MERGE_RESOLUTION|>--- conflicted
+++ resolved
@@ -29,14 +29,8 @@
 /** Reserved Arctic table properties list. */
 public class TableProperties {
 
-<<<<<<< HEAD
-  private TableProperties() {
-  }
+  private TableProperties() {}
   
-=======
-  private TableProperties() {}
-
->>>>>>> 054aef82
   public static final String TABLE_PARTITION_PROPERTIES = "table.partition-properties";
 
   public static final String BASE_TABLE_MAX_TRANSACTION_ID = "base.table.max-transaction-id";
