--- conflicted
+++ resolved
@@ -174,12 +174,7 @@
     }
 
     UnkeyedTable baseTable = keyedTable.baseTable();
-<<<<<<< HEAD
-    CreateSnapshotEvent newSnapshot = null;
-    CreateSnapshotEvent lastSnapshot = null;
-=======
     List<CreateSnapshotEvent> newSnapshots = Lists.newArrayList();
->>>>>>> 9b5d3233
 
     // step1: overwrite data files
     if (!this.addFiles.isEmpty() || !this.deleteFiles.isEmpty()) {
@@ -210,12 +205,7 @@
         properties.forEach(overwriteFiles::set);
       }
       overwriteFiles.commit();
-<<<<<<< HEAD
-      newSnapshot = (CreateSnapshotEvent) overwriteFiles.updateEvent();
-      lastSnapshot = (CreateSnapshotEvent) overwriteFiles.updateEvent();
-=======
       newSnapshots.add((CreateSnapshotEvent) overwriteFiles.updateEvent());
->>>>>>> 9b5d3233
     }
 
     // step2: RowDelta/Rewrite pos-delete files
@@ -240,14 +230,7 @@
           properties.forEach(rowDelta::set);
         }
         rowDelta.commit();
-<<<<<<< HEAD
-        lastSnapshot = (CreateSnapshotEvent) rowDelta.updateEvent();
-        if (newSnapshot == null) {
-          newSnapshot = (CreateSnapshotEvent) rowDelta.updateEvent();
-        }
-=======
         newSnapshots.add((CreateSnapshotEvent) rowDelta.updateEvent());
->>>>>>> 9b5d3233
       } else {
         RewriteFiles rewriteFiles = transaction.newRewrite();
         if (branch != null) {
@@ -271,14 +254,7 @@
           properties.forEach(rewriteFiles::set);
         }
         rewriteFiles.commit();
-<<<<<<< HEAD
-        lastSnapshot = (CreateSnapshotEvent) rewriteFiles.updateEvent();
-        if (newSnapshot == null) {
-          newSnapshot = (CreateSnapshotEvent) rewriteFiles.updateEvent();
-        }
-=======
         newSnapshots.add((CreateSnapshotEvent) rewriteFiles.updateEvent());
->>>>>>> 9b5d3233
       }
     }
     if (newSnapshots.isEmpty()) {
@@ -290,7 +266,7 @@
       transaction.manageSnapshots().removeBranch(branch).commit();
       LocalDate date = RefUtil.getDateOfBranch(branch, keyedTable.properties());
       String tag = RefUtil.getDayTagName(date, keyedTable.properties());
-      transaction.manageSnapshots().createTag(tag, lastSnapshot.snapshotId()).commit();
+      transaction.manageSnapshots().createTag(tag, newSnapshots.get(newSnapshots.size() - 1).snapshotId()).commit();
     }
 
     // step2: set optimized sequence id, optimized time
