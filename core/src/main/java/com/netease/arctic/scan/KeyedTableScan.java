/*
 * Licensed to the Apache Software Foundation (ASF) under one
 * or more contributor license agreements.  See the NOTICE file
 * distributed with this work for additional information
 * regarding copyright ownership.  The ASF licenses this file
 * to you under the Apache License, Version 2.0 (the
 * "License"); you may not use this file except in compliance
 * with the License.  You may obtain a copy of the License at
 *
 *     http://www.apache.org/licenses/LICENSE-2.0
 *
 * Unless required by applicable law or agreed to in writing, software
 * distributed under the License is distributed on an "AS IS" BASIS,
 * WITHOUT WARRANTIES OR CONDITIONS OF ANY KIND, either express or implied.
 * See the License for the specific language governing permissions and
 * limitations under the License.
 */

package com.netease.arctic.scan;

import org.apache.iceberg.expressions.Expression;
import org.apache.iceberg.io.CloseableIterable;

/** API for configuring a {@link com.netease.arctic.table.KeyedTable} scan. */
public interface KeyedTableScan {

  /**
   * Config this scan with filter by the {@link Expression}.
   *
   * @param expr a filter expression
   * @return scan based on this with results filtered by the expression
   */
  KeyedTableScan filter(Expression expr);

  /**
   * Plan the {@link CombinedScanTask tasks} for this scan.
   *
   * @return an Iterable of tasks for this scan
   */
  CloseableIterable<CombinedScanTask> planTasks();

  /**
   * To enable the feature of splitting tasks based on the delete ratio, If the delete ratio under a
   * node is less than splitTaskByDeleteRatio value, the plan will be split into as many tasks as
   * possible during execution.
   */
  KeyedTableScan enableSplitTaskByDeleteRatio(double splitTaskByDeleteRatio);
<<<<<<< HEAD

  /**
   * Config this scan using the given reference.
   *
   * @param ref reference
   * @return scan based on the given reference.
   * @throws IllegalArgumentException if a reference with the given name could not be found
   */
  KeyedTableScan useRef(String ref);

=======
>>>>>>> 908d80be
}<|MERGE_RESOLUTION|>--- conflicted
+++ resolved
@@ -45,7 +45,6 @@
    * possible during execution.
    */
   KeyedTableScan enableSplitTaskByDeleteRatio(double splitTaskByDeleteRatio);
-<<<<<<< HEAD
 
   /**
    * Config this scan using the given reference.
@@ -55,7 +54,4 @@
    * @throws IllegalArgumentException if a reference with the given name could not be found
    */
   KeyedTableScan useRef(String ref);
-
-=======
->>>>>>> 908d80be
 }