/*
 * Licensed to the Apache Software Foundation (ASF) under one
 * or more contributor license agreements.  See the NOTICE file
 * distributed with this work for additional information
 * regarding copyright ownership.  The ASF licenses this file
 * to you under the Apache License, Version 2.0 (the
 * "License"); you may not use this file except in compliance
 * with the License.  You may obtain a copy of the License at
 *
 *     http://www.apache.org/licenses/LICENSE-2.0
 *
 * Unless required by applicable law or agreed to in writing, software
 * distributed under the License is distributed on an "AS IS" BASIS,
 * WITHOUT WARRANTIES OR CONDITIONS OF ANY KIND, either express or implied.
 * See the License for the specific language governing permissions and
 * limitations under the License.
 */

package com.netease.arctic.scan;

import org.apache.iceberg.ContentFile;
import org.apache.iceberg.TableScan;
import org.apache.iceberg.io.CloseableIterable;
import org.apache.iceberg.util.StructLikeMap;

public interface ChangeTableIncrementalScan extends TableScan {

  /**
   * Config this scan to read data from {@code partitionSequence} exclusive to
   * the current sequence inclusive.
   *
   * @param partitionSequence - sequence for each partition
   * @return this for method chaining
   */
  ChangeTableIncrementalScan fromSequence(StructLikeMap<Long> partitionSequence);

  /**
   * Config this scan to read data up to a particular sequence (inclusive).
   *
   * @param sequence - sequence (inclusive)
   * @return this for method chaining
   */
  ChangeTableIncrementalScan toSequence(long sequence);

  /**
<<<<<<< HEAD
   * Plan the {@link IcebergContentFile files with sequence} that will be read by this scan.
=======
   * Config this scan to read data from legacy {@code partitionTransactionId} exclusive to
   * the current Transaction inclusive.
   * For partitions set both TransactionId and LegacyTransactionId, LegacyTransactionId will
   * be ignored.
   *
   * @param partitionTransactionId from TransactionId for each partition
   * @return this for method chaining
   */
  ChangeTableIncrementalScan fromLegacyTransaction(StructLikeMap<Long> partitionTransactionId);

  /**
   * Plan the {@link ContentFile} that will be read by this scan.
>>>>>>> cac190e0
   * The sequence is the sequence for each file from iceberg metadata.
   *
   * @return an Iterable of files with sequence that are required by this scan
   */
  CloseableIterable<ContentFile<?>> planFilesWithSequence();

  @Override
  ChangeTableIncrementalScan useSnapshot(long snapshotId);
}<|MERGE_RESOLUTION|>--- conflicted
+++ resolved
@@ -43,22 +43,7 @@
   ChangeTableIncrementalScan toSequence(long sequence);
 
   /**
-<<<<<<< HEAD
-   * Plan the {@link IcebergContentFile files with sequence} that will be read by this scan.
-=======
-   * Config this scan to read data from legacy {@code partitionTransactionId} exclusive to
-   * the current Transaction inclusive.
-   * For partitions set both TransactionId and LegacyTransactionId, LegacyTransactionId will
-   * be ignored.
-   *
-   * @param partitionTransactionId from TransactionId for each partition
-   * @return this for method chaining
-   */
-  ChangeTableIncrementalScan fromLegacyTransaction(StructLikeMap<Long> partitionTransactionId);
-
-  /**
    * Plan the {@link ContentFile} that will be read by this scan.
->>>>>>> cac190e0
    * The sequence is the sequence for each file from iceberg metadata.
    *
    * @return an Iterable of files with sequence that are required by this scan
