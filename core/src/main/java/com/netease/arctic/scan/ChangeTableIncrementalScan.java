/*
 * Licensed to the Apache Software Foundation (ASF) under one
 * or more contributor license agreements.  See the NOTICE file
 * distributed with this work for additional information
 * regarding copyright ownership.  The ASF licenses this file
 * to you under the Apache License, Version 2.0 (the
 * "License"); you may not use this file except in compliance
 * with the License.  You may obtain a copy of the License at
 *
 *     http://www.apache.org/licenses/LICENSE-2.0
 *
 * Unless required by applicable law or agreed to in writing, software
 * distributed under the License is distributed on an "AS IS" BASIS,
 * WITHOUT WARRANTIES OR CONDITIONS OF ANY KIND, either express or implied.
 * See the License for the specific language governing permissions and
 * limitations under the License.
 */

package com.netease.arctic.scan;

import org.apache.iceberg.TableScan;
import org.apache.iceberg.expressions.Expression;
import org.apache.iceberg.util.StructLikeMap;

public interface ChangeTableIncrementalScan extends TableScan {

  /**
   * Config this scan to read data from a particular sequence (exclusive) for each partition.
   *
   * @param partitionSequence - sequence for each partition
   * @return this for method chaining
   */
  ChangeTableIncrementalScan fromSequence(StructLikeMap<Long> partitionSequence);

  /**
   * Config this scan to read data from a particular sequence (exclusive).
   *
   * @param sequence - sequence (exclusive) scan from
   * @return this for method chaining
   */
  ChangeTableIncrementalScan fromSequence(long sequence);

  /**
   * Config this scan to read data up to a particular sequence (inclusive).
   *
   * @param sequence - sequence (inclusive) scan to
   * @return this for method chaining
   */
  ChangeTableIncrementalScan toSequence(long sequence);
  
  @Override
  ChangeTableIncrementalScan useSnapshot(long snapshotId);

  @Override
<<<<<<< HEAD
  ChangeTableIncrementalScan useRef(String ref);
=======
  ChangeTableIncrementalScan filter(Expression filter);
>>>>>>> 7e700d58
}<|MERGE_RESOLUTION|>--- conflicted
+++ resolved
@@ -52,9 +52,8 @@
   ChangeTableIncrementalScan useSnapshot(long snapshotId);
 
   @Override
-<<<<<<< HEAD
+  ChangeTableIncrementalScan filter(Expression filter);
+
+  @Override
   ChangeTableIncrementalScan useRef(String ref);
-=======
-  ChangeTableIncrementalScan filter(Expression filter);
->>>>>>> 7e700d58
 }