--- conflicted
+++ resolved
@@ -86,20 +86,21 @@
   }
 
   @Override
-<<<<<<< HEAD
   public CloseableIterable<FileScanTask> doPlanFiles() {
-    CloseableIterable<FileScanTask> filteredTasks = CloseableIterable.filter(
-        super.doPlanFiles(),
-        fileScanTask -> {
-          StructLike partition = fileScanTask.file().partition();
-          long sequenceNumber = fileScanTask.file().dataSequenceNumber();
+    CloseableIterable<FileScanTask> filteredTasks =
+        CloseableIterable.filter(
+            super.doPlanFiles(),
+            fileScanTask -> {
+              StructLike partition = fileScanTask.file().partition();
+              long sequenceNumber = fileScanTask.file().dataSequenceNumber();
           return shouldKeepFile(partition, sequenceNumber);
-        });
-    return CloseableIterable.transform(filteredTasks,
-        fileScanTask -> new BasicArcticFileScanTask(DefaultKeyedFile.parseChange(fileScanTask.file()),
-            null, table().spec(), null));
+            });
+    return CloseableIterable.transform(
+        filteredTasks,
+        fileScanTask ->
+            new BasicArcticFileScanTask(
+                DefaultKeyedFile.parseChange(fileScanTask.file()), null, table().spec(), null));
   }
-
 
   private boolean shouldKeepFile(StructLike partition, long sequence) {
     if (biggerThanToSequence(sequence)) {
@@ -108,47 +109,6 @@
     if (fromSequence == null && (fromPartitionSequence == null || fromPartitionSequence.isEmpty())) {
       // if fromPartitionSequence is not set or is empty, return all change files
       return true;
-=======
-  public ChangeTableIncrementalScan fromLegacyTransaction(
-      StructLikeMap<Long> partitionTransactionId) {
-    MixedChangeTableScan scan = newRefinedScan(table(), schema(), context());
-    scan.fromPartitionLegacyTransactionId = partitionTransactionId;
-    return scan;
-  }
-
-  @Override
-  public CloseableIterable<FileScanTask> doPlanFiles() {
-    CloseableIterable<FileScanTask> filteredTasks =
-        CloseableIterable.filter(
-            super.doPlanFiles(),
-            fileScanTask -> {
-              StructLike partition = fileScanTask.file().partition();
-              long sequenceNumber = fileScanTask.file().dataSequenceNumber();
-              Boolean shouldKeep = shouldKeepFile(partition, sequenceNumber);
-              if (shouldKeep == null) {
-                String filePath = fileScanTask.file().path().toString();
-                return shouldKeepFileWithLegacyTxId(
-                    partition, FileNameRules.parseChange(filePath, sequenceNumber).transactionId());
-              } else {
-                return shouldKeep;
-              }
-            });
-    return CloseableIterable.transform(
-        filteredTasks,
-        fileScanTask ->
-            new BasicArcticFileScanTask(
-                DefaultKeyedFile.parseChange(fileScanTask.file()), null, table().spec(), null));
-  }
-
-  private Boolean shouldKeepFile(StructLike partition, long sequence) {
-    if (biggerThanToSequence(sequence)) {
-      return false;
-    }
-    if (fromSequence == null
-        && (fromPartitionSequence == null || fromPartitionSequence.isEmpty())) {
-      // if fromPartitionSequence is not set or is empty, return null to check legacy transactionId
-      return null;
->>>>>>> 054aef82
     }
     Long fromSequence;
     if (table().spec().isUnpartitioned()) {
@@ -178,27 +138,4 @@
     return this.toSequence != null && sequence > this.toSequence;
   }
 
-<<<<<<< HEAD
-=======
-  private boolean shouldKeepFileWithLegacyTxId(StructLike partition, long legacyTxId) {
-    if (fromPartitionLegacyTransactionId == null || fromPartitionLegacyTransactionId.isEmpty()) {
-      // if fromPartitionLegacyTransactionId is not set or is empty, return all files
-      return true;
-    }
-    if (table().spec().isUnpartitioned()) {
-      Long fromTransactionId =
-          fromPartitionLegacyTransactionId.entrySet().iterator().next().getValue();
-      return legacyTxId > fromTransactionId;
-    } else {
-      if (!fromPartitionLegacyTransactionId.containsKey(partition)) {
-        // if fromPartitionLegacyTransactionId not contains this partition, return all files of this
-        // partition
-        return true;
-      } else {
-        Long partitionTransactionId = fromPartitionLegacyTransactionId.get(partition);
-        return legacyTxId > partitionTransactionId;
-      }
-    }
-  }
->>>>>>> 054aef82
 }