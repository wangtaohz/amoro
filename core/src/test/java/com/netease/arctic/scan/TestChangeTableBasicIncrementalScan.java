/*
 * Licensed to the Apache Software Foundation (ASF) under one
 * or more contributor license agreements.  See the NOTICE file
 * distributed with this work for additional information
 * regarding copyright ownership.  The ASF licenses this file
 * to you under the Apache License, Version 2.0 (the
 * "License"); you may not use this file except in compliance
 * with the License.  You may obtain a copy of the License at
 *
 *     http://www.apache.org/licenses/LICENSE-2.0
 *
 * Unless required by applicable law or agreed to in writing, software
 * distributed under the License is distributed on an "AS IS" BASIS,
 * WITHOUT WARRANTIES OR CONDITIONS OF ANY KIND, either express or implied.
 * See the License for the specific language governing permissions and
 * limitations under the License.
 */

package com.netease.arctic.scan;

<<<<<<< HEAD
import com.netease.arctic.data.IcebergContentFile;
=======
import com.netease.arctic.data.FileNameRules;
>>>>>>> cac190e0
import com.netease.arctic.io.TableDataTestBase;
import com.netease.arctic.utils.ArcticDataFiles;
import org.apache.iceberg.ContentFile;
import org.apache.iceberg.StructLike;
import org.apache.iceberg.io.CloseableIterable;
import org.apache.iceberg.util.StructLikeMap;
import org.junit.Assert;
import org.junit.Test;

public class TestChangeTableBasicIncrementalScan extends TableDataTestBase {

  @Test
  public void testIncrementalScan() {
    ChangeTableIncrementalScan changeTableIncrementalScan =
        getArcticTable().asKeyedTable().changeTable().newScan();
    CloseableIterable<ContentFile<?>> files = changeTableIncrementalScan.planFilesWithSequence();

    assertFiles(files, 3, 1, 2);
  }

  @Test
  public void testIncrementalScanFrom() {
    StructLikeMap<Long> fromSequence = StructLikeMap.create(getArcticTable().spec().partitionType());
    StructLike partitionData = ArcticDataFiles.data(getArcticTable().spec(), "op_time_day=2022-01-01");
    fromSequence.put(partitionData, 1L);
    ChangeTableIncrementalScan changeTableIncrementalScan =
        getArcticTable().asKeyedTable().changeTable().newScan().fromSequence(fromSequence);
    CloseableIterable<ContentFile<?>> files = changeTableIncrementalScan.planFilesWithSequence();

    assertFiles(files, 1, 2, 2);
  }

  @Test
  public void testIncrementalScanTo() {
    ChangeTableIncrementalScan changeTableIncrementalScan =
        getArcticTable().asKeyedTable().changeTable().newScan().toSequence(1);
    CloseableIterable<ContentFile<?>> files = changeTableIncrementalScan.planFilesWithSequence();

    assertFiles(files, 2, 1, 1);
  }

  @Test
  public void testIncrementalScanFromTo() {
    StructLikeMap<Long> fromSequence = StructLikeMap.create(getArcticTable().spec().partitionType());
    StructLike partitionData = ArcticDataFiles.data(getArcticTable().spec(), "op_time_day=2022-01-01");
    fromSequence.put(partitionData, 1L);
    ChangeTableIncrementalScan changeTableIncrementalScan =
        getArcticTable().asKeyedTable().changeTable().newScan().fromSequence(fromSequence).toSequence(1);
    CloseableIterable<ContentFile<?>> files = changeTableIncrementalScan.planFilesWithSequence();

    assertFiles(files, 0, 0, 0);
  }

<<<<<<< HEAD
  private void assertFiles(CloseableIterable<IcebergContentFile<?>> files, int fileCnt,
=======
  @Test
  public void testIgnoreLegacyTxId() {
    StructLikeMap<Long> fromSequence = StructLikeMap.create(getArcticTable().spec().partitionType());
    StructLike partitionData = ArcticDataFiles.data(getArcticTable().spec(), "op_time_day=2022-01-01");
    fromSequence.put(partitionData, 1L);
    StructLikeMap<Long> fromLegacyTxId = StructLikeMap.create(getArcticTable().spec().partitionType());
    StructLike partitionData1 = ArcticDataFiles.data(getArcticTable().spec(), "op_time_day=2022-01-01");
    fromLegacyTxId.put(partitionData1, 100L);
    ChangeTableIncrementalScan changeTableIncrementalScan =
        getArcticTable().asKeyedTable().changeTable().newScan().fromSequence(fromSequence)
            .fromLegacyTransaction(fromLegacyTxId);
    CloseableIterable<ContentFile<?>> files = changeTableIncrementalScan.planFilesWithSequence();

    assertFiles(files, 1, 2, 2);
  }

  @Test
  public void testUseLegacyId() {
    StructLikeMap<Long> fromLegacyTxId = StructLikeMap.create(getArcticTable().spec().partitionType());
    StructLike partitionData1 = ArcticDataFiles.data(getArcticTable().spec(), "op_time_day=2022-01-01");
    fromLegacyTxId.put(partitionData1, 2L);
    ChangeTableIncrementalScan changeTableIncrementalScan =
        getArcticTable().asKeyedTable().changeTable().newScan()
            .fromLegacyTransaction(fromLegacyTxId);
    CloseableIterable<ContentFile<?>> files = changeTableIncrementalScan.planFilesWithSequence();

    int cnt = 0;
    for (ContentFile<?> file : files) {
      cnt++;
      Assert.assertTrue(FileNameRules.parseTransactionId(file.path().toString()) > 2L);
    }
    Assert.assertEquals(1, cnt);
  }

  private void assertFiles(CloseableIterable<ContentFile<?>> files, int fileCnt,
>>>>>>> cac190e0
                           long minSequence, long maxSequence) {
    int cnt = 0;
    for (ContentFile<?> file : files) {
      cnt++;
      Assert.assertTrue(file.dataSequenceNumber() >= minSequence);
      Assert.assertTrue(file.dataSequenceNumber() <= maxSequence);
    }
    Assert.assertEquals(fileCnt, cnt);
  }
}<|MERGE_RESOLUTION|>--- conflicted
+++ resolved
@@ -18,11 +18,6 @@
 
 package com.netease.arctic.scan;
 
-<<<<<<< HEAD
-import com.netease.arctic.data.IcebergContentFile;
-=======
-import com.netease.arctic.data.FileNameRules;
->>>>>>> cac190e0
 import com.netease.arctic.io.TableDataTestBase;
 import com.netease.arctic.utils.ArcticDataFiles;
 import org.apache.iceberg.ContentFile;
@@ -76,45 +71,7 @@
     assertFiles(files, 0, 0, 0);
   }
 
-<<<<<<< HEAD
-  private void assertFiles(CloseableIterable<IcebergContentFile<?>> files, int fileCnt,
-=======
-  @Test
-  public void testIgnoreLegacyTxId() {
-    StructLikeMap<Long> fromSequence = StructLikeMap.create(getArcticTable().spec().partitionType());
-    StructLike partitionData = ArcticDataFiles.data(getArcticTable().spec(), "op_time_day=2022-01-01");
-    fromSequence.put(partitionData, 1L);
-    StructLikeMap<Long> fromLegacyTxId = StructLikeMap.create(getArcticTable().spec().partitionType());
-    StructLike partitionData1 = ArcticDataFiles.data(getArcticTable().spec(), "op_time_day=2022-01-01");
-    fromLegacyTxId.put(partitionData1, 100L);
-    ChangeTableIncrementalScan changeTableIncrementalScan =
-        getArcticTable().asKeyedTable().changeTable().newScan().fromSequence(fromSequence)
-            .fromLegacyTransaction(fromLegacyTxId);
-    CloseableIterable<ContentFile<?>> files = changeTableIncrementalScan.planFilesWithSequence();
-
-    assertFiles(files, 1, 2, 2);
-  }
-
-  @Test
-  public void testUseLegacyId() {
-    StructLikeMap<Long> fromLegacyTxId = StructLikeMap.create(getArcticTable().spec().partitionType());
-    StructLike partitionData1 = ArcticDataFiles.data(getArcticTable().spec(), "op_time_day=2022-01-01");
-    fromLegacyTxId.put(partitionData1, 2L);
-    ChangeTableIncrementalScan changeTableIncrementalScan =
-        getArcticTable().asKeyedTable().changeTable().newScan()
-            .fromLegacyTransaction(fromLegacyTxId);
-    CloseableIterable<ContentFile<?>> files = changeTableIncrementalScan.planFilesWithSequence();
-
-    int cnt = 0;
-    for (ContentFile<?> file : files) {
-      cnt++;
-      Assert.assertTrue(FileNameRules.parseTransactionId(file.path().toString()) > 2L);
-    }
-    Assert.assertEquals(1, cnt);
-  }
-
   private void assertFiles(CloseableIterable<ContentFile<?>> files, int fileCnt,
->>>>>>> cac190e0
                            long minSequence, long maxSequence) {
     int cnt = 0;
     for (ContentFile<?> file : files) {
