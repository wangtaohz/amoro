/*
 * Licensed to the Apache Software Foundation (ASF) under one
 * or more contributor license agreements.  See the NOTICE file
 * distributed with this work for additional information
 * regarding copyright ownership.  The ASF licenses this file
 * to you under the Apache License, Version 2.0 (the
 * "License"); you may not use this file except in compliance
 * with the License.  You may obtain a copy of the License at
 *
 *     http://www.apache.org/licenses/LICENSE-2.0
 *
 * Unless required by applicable law or agreed to in writing, software
 * distributed under the License is distributed on an "AS IS" BASIS,
 * WITHOUT WARRANTIES OR CONDITIONS OF ANY KIND, either express or implied.
 * See the License for the specific language governing permissions and
 * limitations under the License.
 */

package com.netease.arctic.io;

import com.netease.arctic.BasicTableTestHelper;
import com.netease.arctic.TableTestHelper;
import com.netease.arctic.ams.api.TableFormat;
import com.netease.arctic.catalog.BasicCatalogTestHelper;
import com.netease.arctic.catalog.CatalogTestHelper;
import com.netease.arctic.catalog.TableTestBase;
import com.netease.arctic.data.ChangeAction;
import org.apache.iceberg.AppendFiles;
import org.apache.iceberg.DataFile;
import org.apache.iceberg.DeleteFile;
import org.apache.iceberg.data.Record;
import org.apache.iceberg.relocated.com.google.common.collect.ImmutableList;
import org.apache.iceberg.relocated.com.google.common.collect.Lists;
import org.junit.Before;

import java.io.IOException;
import java.util.Collections;
import java.util.List;

public abstract class TableDataTestBase extends TableTestBase {

  // 6 records, (id=1),(id=2),(id=3),(id=4),(id=5),(id=6)
  protected List<Record> allRecords;

  protected DataFile dataFileForPositionDelete;
  protected DeleteFile deleteFileOfPositionDelete;

  public TableDataTestBase(CatalogTestHelper catalogTestHelper, TableTestHelper tableTestHelper) {
    super(catalogTestHelper, tableTestHelper);
  }

  public TableDataTestBase() {
    this(
        new BasicCatalogTestHelper(TableFormat.MIXED_ICEBERG),
        new BasicTableTestHelper(true, true));
  }

  protected List<Record> baseRecords(List<Record> records) {
    ImmutableList.Builder<Record> builder = ImmutableList.builder();
    builder.add(records.get(0));
    builder.add(records.get(1));
    builder.add(records.get(2));
    builder.add(records.get(3));

    return builder.build();
  }

  protected List<Record> changeInsertRecords(List<Record> records) {
    ImmutableList.Builder<Record> builder = ImmutableList.builder();
    builder.add(records.get(4));
    builder.add(records.get(5));
    return builder.build();
  }

  protected List<Record> changeDeleteRecords(List<Record> records) {
    ImmutableList.Builder<Record> builder = ImmutableList.builder();
    builder.add(records.get(4));
    return builder.build();
  }

  @Before
  public void initData() throws IOException {
    allRecords = Lists.newArrayListWithCapacity(6);
    allRecords.add(tableTestHelper().generateTestRecord(1, "john", 0, "2022-01-01T12:00:00"));
    allRecords.add(tableTestHelper().generateTestRecord(2, "lily", 0, "2022-01-02T12:00:00"));
    allRecords.add(tableTestHelper().generateTestRecord(3, "jake", 0, "2022-01-03T12:00:00"));
    allRecords.add(tableTestHelper().generateTestRecord(4, "sam", 0, "2022-01-04T12:00:00"));
    allRecords.add(tableTestHelper().generateTestRecord(5, "mary", 0, "2022-01-01T12:00:00"));
    allRecords.add(tableTestHelper().generateTestRecord(6, "mack", 0, "2022-01-01T12:00:00"));

    // write base with transaction id:1, (id=1),(id=2),(id=3),(id=4)
    List<DataFile> baseFiles =
        tableTestHelper()
            .writeBaseStore(getArcticTable().asKeyedTable(), 1L, baseRecords(allRecords), false);
    dataFileForPositionDelete =
        baseFiles.stream()
            .filter(s -> s.path().toString().contains("op_time_day=2022-01-04"))
            .findAny()
            .orElseThrow(() -> new IllegalStateException("Cannot find data file to delete"));
    AppendFiles baseAppend = getArcticTable().asKeyedTable().baseTable().newAppend();
    baseFiles.forEach(baseAppend::appendFile);
    baseAppend.commit();

    // write position with transaction id:4, (id=4)
    DeleteFile posDeleteFiles =
        MixedDataTestHelpers.writeBaseStorePosDelete(
                getArcticTable(), 4L, dataFileForPositionDelete, Collections.singletonList(0L))
            .stream()
            .findAny()
            .orElseThrow(() -> new IllegalStateException("Cannot get delete file from writer"));

    this.deleteFileOfPositionDelete = posDeleteFiles;
    getArcticTable().asKeyedTable().baseTable().newRowDelta().addDeletes(posDeleteFiles).commit();

<<<<<<< HEAD
    //write change insert with transaction id:2, (id=5),(id=6)
    writeChangeStore(2L, ChangeAction.INSERT, changeInsertRecords(allRecords));

    //write change delete with transaction id:3, (id=5)
    writeChangeStore(3L, ChangeAction.DELETE, changeDeleteRecords(allRecords));
  }

  protected void writeChangeStore(Long txId, ChangeAction insert, List<Record> records) {
    List<DataFile> insertFiles = tableTestHelper().writeChangeStore(getArcticTable().asKeyedTable(), txId,
        insert, records, false);
    AppendFiles changeAppendInsert = getArcticTable().asKeyedTable().changeTable().newAppend();
    insertFiles.forEach(changeAppendInsert::appendFile);
    changeAppendInsert.commit();
=======
    // write change insert with transaction id:2, (id=5),(id=6)
    List<DataFile> insertFiles =
        tableTestHelper()
            .writeChangeStore(
                getArcticTable().asKeyedTable(),
                2L,
                ChangeAction.INSERT,
                changeInsertRecords(allRecords),
                false);
    AppendFiles changeAppendInsert = getArcticTable().asKeyedTable().changeTable().newAppend();
    insertFiles.forEach(changeAppendInsert::appendFile);
    changeAppendInsert.commit();

    // write change delete with transaction id:3, (id=5)
    List<DataFile> deleteFiles =
        tableTestHelper()
            .writeChangeStore(
                getArcticTable().asKeyedTable(),
                3L,
                ChangeAction.DELETE,
                changeDeleteRecords(allRecords),
                false);
    AppendFiles changeAppendDelete = getArcticTable().asKeyedTable().changeTable().newAppend();
    deleteFiles.forEach(changeAppendDelete::appendFile);
    changeAppendDelete.commit();
>>>>>>> 908d80be
  }
}<|MERGE_RESOLUTION|>--- conflicted
+++ resolved
@@ -112,8 +112,7 @@
     this.deleteFileOfPositionDelete = posDeleteFiles;
     getArcticTable().asKeyedTable().baseTable().newRowDelta().addDeletes(posDeleteFiles).commit();
 
-<<<<<<< HEAD
-    //write change insert with transaction id:2, (id=5),(id=6)
+    // write change insert with transaction id:2, (id=5),(id=6)
     writeChangeStore(2L, ChangeAction.INSERT, changeInsertRecords(allRecords));
 
     //write change delete with transaction id:3, (id=5)
@@ -126,32 +125,5 @@
     AppendFiles changeAppendInsert = getArcticTable().asKeyedTable().changeTable().newAppend();
     insertFiles.forEach(changeAppendInsert::appendFile);
     changeAppendInsert.commit();
-=======
-    // write change insert with transaction id:2, (id=5),(id=6)
-    List<DataFile> insertFiles =
-        tableTestHelper()
-            .writeChangeStore(
-                getArcticTable().asKeyedTable(),
-                2L,
-                ChangeAction.INSERT,
-                changeInsertRecords(allRecords),
-                false);
-    AppendFiles changeAppendInsert = getArcticTable().asKeyedTable().changeTable().newAppend();
-    insertFiles.forEach(changeAppendInsert::appendFile);
-    changeAppendInsert.commit();
-
-    // write change delete with transaction id:3, (id=5)
-    List<DataFile> deleteFiles =
-        tableTestHelper()
-            .writeChangeStore(
-                getArcticTable().asKeyedTable(),
-                3L,
-                ChangeAction.DELETE,
-                changeDeleteRecords(allRecords),
-                false);
-    AppendFiles changeAppendDelete = getArcticTable().asKeyedTable().changeTable().newAppend();
-    deleteFiles.forEach(changeAppendDelete::appendFile);
-    changeAppendDelete.commit();
->>>>>>> 908d80be
   }
 }