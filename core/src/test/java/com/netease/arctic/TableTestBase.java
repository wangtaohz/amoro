/*
 * Licensed to the Apache Software Foundation (ASF) under one
 * or more contributor license agreements.  See the NOTICE file
 * distributed with this work for additional information
 * regarding copyright ownership.  The ASF licenses this file
 * to you under the Apache License, Version 2.0 (the
 * "License"); you may not use this file except in compliance
 * with the License.  You may obtain a copy of the License at
 *
 *     http://www.apache.org/licenses/LICENSE-2.0
 *
 * Unless required by applicable law or agreed to in writing, software
 * distributed under the License is distributed on an "AS IS" BASIS,
 * WITHOUT WARRANTIES OR CONDITIONS OF ANY KIND, either express or implied.
 * See the License for the specific language governing permissions and
 * limitations under the License.
 */

package com.netease.arctic;

import com.netease.arctic.ams.api.MockArcticMetastoreServer;
import com.netease.arctic.catalog.ArcticCatalog;
import com.netease.arctic.catalog.CatalogLoader;
import com.netease.arctic.data.ChangeAction;
import com.netease.arctic.iceberg.optimize.InternalRecordWrapper;
import com.netease.arctic.io.reader.GenericArcticDataReader;
import com.netease.arctic.io.writer.GenericBaseTaskWriter;
import com.netease.arctic.io.writer.GenericChangeTaskWriter;
import com.netease.arctic.io.writer.GenericTaskWriters;
import com.netease.arctic.scan.CombinedScanTask;
import com.netease.arctic.scan.KeyedTableScan;
import com.netease.arctic.table.KeyedTable;
import com.netease.arctic.table.PrimaryKeySpec;
import com.netease.arctic.table.TableIdentifier;
import com.netease.arctic.table.TableProperties;
import com.netease.arctic.table.UnkeyedTable;
import org.apache.commons.lang3.tuple.ImmutablePair;
import org.apache.commons.lang3.tuple.Pair;
import org.apache.iceberg.AppendFiles;
import org.apache.iceberg.DataFile;
import org.apache.iceberg.DataFiles;
import org.apache.iceberg.DeleteFile;
import org.apache.iceberg.FileFormat;
import org.apache.iceberg.MetadataColumns;
import org.apache.iceberg.PartitionKey;
import org.apache.iceberg.PartitionSpec;
import org.apache.iceberg.Schema;
import org.apache.iceberg.StructLike;
import org.apache.iceberg.Table;
import org.apache.iceberg.data.GenericAppenderFactory;
import org.apache.iceberg.data.GenericRecord;
import org.apache.iceberg.data.IdentityPartitionConverters;
import org.apache.iceberg.data.Record;
import org.apache.iceberg.deletes.EqualityDeleteWriter;
import org.apache.iceberg.deletes.PositionDelete;
import org.apache.iceberg.deletes.PositionDeleteWriter;
import org.apache.iceberg.encryption.EncryptedOutputFile;
import org.apache.iceberg.expressions.Expression;
import org.apache.iceberg.io.CloseableIterable;
import org.apache.iceberg.io.CloseableIterator;
import org.apache.iceberg.io.DataWriter;
import org.apache.iceberg.io.OutputFileFactory;
import org.apache.iceberg.io.WriteResult;
import org.apache.iceberg.relocated.com.google.common.collect.Lists;
import org.apache.iceberg.relocated.com.google.common.collect.Multimap;
import org.apache.iceberg.relocated.com.google.common.collect.Sets;
import org.apache.iceberg.types.Types;
import org.apache.iceberg.util.ArrayUtil;
import org.junit.After;
import org.junit.Before;
import org.junit.Rule;
import org.junit.rules.TemporaryFolder;
import org.slf4j.Logger;
import org.slf4j.LoggerFactory;

import java.io.File;
import java.io.IOException;
import java.time.LocalDateTime;
import java.util.Arrays;
import java.util.Collection;
import java.util.List;
import java.util.Map;
import java.util.Set;

import static com.netease.arctic.ams.api.MockArcticMetastoreServer.TEST_CATALOG_NAME;
import static com.netease.arctic.ams.api.MockArcticMetastoreServer.TEST_DB_NAME;

/**
 * @deprecated since 0.4.1, will be removed in 0.5.0; use {@link com.netease.arctic.catalog.TableTestBase} instead.
 */
@Deprecated
public class TableTestBase {

  public static final Schema TABLE_SCHEMA = new Schema(
      Types.NestedField.required(1, "id", Types.IntegerType.get()),
      Types.NestedField.required(2, "name", Types.StringType.get()),
      Types.NestedField.required(3, "op_time", Types.TimestampType.withoutZone())
  );
  public static final Schema UNION_TABLE_SCHEMA = new Schema(
      Types.NestedField.required(1, "id", Types.IntegerType.get()),
      Types.NestedField.required(2, "name", Types.StringType.get()),
      Types.NestedField.required(3, "time", Types.StringType.get()),
      Types.NestedField.required(4, "num", Types.IntegerType.get())
  );
  public static final PartitionSpec SPEC = PartitionSpec.builderFor(TABLE_SCHEMA)
      .day("op_time").build();
  public static final PartitionSpec UNION_SPEC = PartitionSpec.builderFor(UNION_TABLE_SCHEMA)
      .identity("time").identity("num").build();
  protected static final MockArcticMetastoreServer AMS = MockArcticMetastoreServer.getInstance();
  protected static final TableIdentifier TABLE_ID =
      TableIdentifier.of(TEST_CATALOG_NAME, TEST_DB_NAME, "test_table");
  protected static final TableIdentifier PK_TABLE_ID =
      TableIdentifier.of(TEST_CATALOG_NAME, TEST_DB_NAME, "test_pk_table");
  protected static final TableIdentifier NO_PARTITION_TABLE_ID =
      TableIdentifier.of(TEST_CATALOG_NAME, TEST_DB_NAME, "test_no_partition_table");
  protected static final TableIdentifier PK_UPSERT_TABLE_ID =
      TableIdentifier.of(TEST_CATALOG_NAME, TEST_DB_NAME, "test_pk_upsert_table");
  protected static final TableIdentifier PK_NO_PARTITION_UPSERT_TABLE_ID =
      TableIdentifier.of(TEST_CATALOG_NAME, TEST_DB_NAME, "test_no_partition_pk_upsert_table");
  protected static final TableIdentifier PK_UNION_PARTITION_UPSERT_TABLE_ID =
      TableIdentifier.of(TEST_CATALOG_NAME, TEST_DB_NAME, "test_union_partition_pk_upsert_table");
  protected static final Record RECORD = GenericRecord.create(TABLE_SCHEMA);
  protected static final Schema POS_DELETE_SCHEMA = new Schema(
      MetadataColumns.DELETE_FILE_PATH,
      MetadataColumns.DELETE_FILE_POS
  );
  protected static final PrimaryKeySpec PRIMARY_KEY_SPEC = PrimaryKeySpec.builderFor(TABLE_SCHEMA)
      .addColumn("id").build();
  protected static final DataFile FILE_A = DataFiles.builder(SPEC)
      .withPath("/path/to/data-a.parquet")
      .withFileSizeInBytes(10)
      .withPartitionPath("op_time_day=2022-01-01") // easy way to set partition data for now
      .withRecordCount(2) // needs at least one record or else metrics will filter it out
      .build();
  protected static final DataFile FILE_B = DataFiles.builder(SPEC)
      .withPath("/path/to/data-b.parquet")
      .withFileSizeInBytes(10)
      .withPartitionPath("op_time_day=2022-01-02") // easy way to set partition data for now
      .withRecordCount(2) // needs at least one record or else metrics will filter it out
      .build();
  protected static final DataFile FILE_C = DataFiles.builder(SPEC)
      .withPath("/path/to/data-c.parquet")
      .withFileSizeInBytes(10)
      .withPartitionPath("op_time_day=2022-01-03") // easy way to set partition data for now
      .withRecordCount(2) // needs at least one record or else metrics will filter it out
      .build();
  protected static final DataFile FILE_D = DataFiles.builder(SPEC)
      .withPath("/path/to/data-d.parquet")
      .withFileSizeInBytes(10)
      .withPartitionPath("op_time_day=2022-01-03") // easy way to set partition data for now
      .withRecordCount(2) // needs at least one record or else metrics will filter it out
      .build();
  private static final Logger LOG = LoggerFactory.getLogger(TableTestBase.class);
  @Rule
  public TemporaryFolder temp = new TemporaryFolder();
  protected ArcticCatalog testCatalog;
  protected UnkeyedTable testTable;
  protected KeyedTable testKeyedTable;
  protected KeyedTable testNoPartitionTable;
  protected KeyedTable testKeyedUpsertTable;
  protected KeyedTable testKeyedNoPartitionUpsertTable;
  protected KeyedTable testKeyedUnionPartitionUpsertTable;
  protected File tableDir = null;

<<<<<<< HEAD
  @Before
  public void setupTables() throws Exception {
    LOG.info("setupTables start");
    testCatalog = CatalogLoader.load(AMS.getUrl());
    tableDir = temp.newFolder();

    String db = TABLE_ID.getDatabase();
    if (!testCatalog.listDatabases().contains(db)) {
      testCatalog.createDatabase(db);
    }

    testTable = testCatalog
        .newTableBuilder(TABLE_ID, TABLE_SCHEMA)
        .withProperty(TableProperties.LOCATION, tableDir.getPath() + "/table")
        .withPartitionSpec(SPEC)
        .create().asUnkeyedTable();

    testKeyedTable = testCatalog
        .newTableBuilder(PK_TABLE_ID, TABLE_SCHEMA)
        .withProperty(TableProperties.LOCATION, tableDir.getPath() + "/pk_table")
        .withPartitionSpec(SPEC)
        .withPrimaryKeySpec(PRIMARY_KEY_SPEC)
        .create().asKeyedTable();

    testNoPartitionTable = testCatalog
        .newTableBuilder(NO_PARTITION_TABLE_ID, TABLE_SCHEMA)
        .withProperty(TableProperties.LOCATION, tableDir.getPath() + "/no_partition_table")
        .withPrimaryKeySpec(PRIMARY_KEY_SPEC)
        .create().asKeyedTable();

    testKeyedUpsertTable = testCatalog
        .newTableBuilder(PK_UPSERT_TABLE_ID, TABLE_SCHEMA)
        .withProperty(TableProperties.LOCATION, tableDir.getPath() + "/pk_upsert_table")
        .withProperty(TableProperties.UPSERT_ENABLED, "true")
        .withPartitionSpec(SPEC)
        .withPrimaryKeySpec(PRIMARY_KEY_SPEC)
        .create().asKeyedTable();

    testKeyedNoPartitionUpsertTable = testCatalog
        .newTableBuilder(PK_NO_PARTITION_UPSERT_TABLE_ID, TABLE_SCHEMA)
        .withProperty(TableProperties.LOCATION, tableDir.getPath() + "/pk_no_partition_upsert_table")
        .withProperty(TableProperties.UPSERT_ENABLED, "true")
        .withPrimaryKeySpec(PRIMARY_KEY_SPEC)
        .create().asKeyedTable();

    testKeyedUnionPartitionUpsertTable = testCatalog
        .newTableBuilder(PK_UNION_PARTITION_UPSERT_TABLE_ID, UNION_TABLE_SCHEMA)
        .withProperty(TableProperties.LOCATION, tableDir.getPath() + "/pk_union_partition_upsert_table")
        .withProperty(TableProperties.UPSERT_ENABLED, "true")
        .withPartitionSpec(UNION_SPEC)
        .withPrimaryKeySpec(PRIMARY_KEY_SPEC)
        .create().asKeyedTable();

    this.before();
    LOG.info("setupTables end");
  }

  public void before() throws Exception {
    // implement for sub case
  }

  @After
  public void clearTable() {
    LOG.info("clearTable start");
    testCatalog.dropTable(TABLE_ID, true);
    AMS.handler().getTableCommitMetas().remove(TABLE_ID.buildTableIdentifier());

    testCatalog.dropTable(PK_TABLE_ID, true);
    AMS.handler().getTableCommitMetas().remove(PK_TABLE_ID.buildTableIdentifier());

    testCatalog.dropTable(NO_PARTITION_TABLE_ID, true);
    AMS.handler().getTableCommitMetas().remove(NO_PARTITION_TABLE_ID.buildTableIdentifier());

    testCatalog.dropTable(PK_UPSERT_TABLE_ID, true);
    AMS.handler().getTableCommitMetas().remove(PK_UPSERT_TABLE_ID.buildTableIdentifier());

    testCatalog.dropTable(PK_NO_PARTITION_UPSERT_TABLE_ID, true);
    AMS.handler().getTableCommitMetas().remove(PK_NO_PARTITION_UPSERT_TABLE_ID.buildTableIdentifier());
    testCatalog.dropTable(PK_UNION_PARTITION_UPSERT_TABLE_ID, true);
    AMS.handler().getTableCommitMetas().remove(PK_UNION_PARTITION_UPSERT_TABLE_ID.buildTableIdentifier());
    LOG.info("clearTable end");
  }

  public List<DataFile> writeBase(TableIdentifier identifier, List<Record> records) {
    KeyedTable table = testCatalog.loadTable(identifier).asKeyedTable();
    long txId = table.beginTransaction("");
    try (GenericBaseTaskWriter writer = GenericTaskWriters.builderFor(table)
        .withTransactionId(txId).buildBaseWriter()) {
      records.forEach(d -> {
        try {
          writer.write(d);
        } catch (IOException e) {
          throw new RuntimeException(e);
        }
      });
      WriteResult result = writer.complete();
      AppendFiles appendFiles = table.baseTable().newAppend();
      Arrays.stream(result.dataFiles()).forEach(appendFiles::appendFile);
      appendFiles.commit();
      return Arrays.asList(result.dataFiles());
    } catch (IOException e) {
      throw new RuntimeException(e);
    }
  }

  public List<DataFile> writeChange(TableIdentifier identifier, ChangeAction action, List<Record> records) {
    KeyedTable table = testCatalog.loadTable(identifier).asKeyedTable();
    try (GenericChangeTaskWriter writer = GenericTaskWriters.builderFor(table)
        .withChangeAction(action)
        .buildChangeWriter()) {
      records.forEach(d -> {
        try {
          writer.write(d);
        } catch (IOException e) {
          throw new RuntimeException(e);
        }
      });

      WriteResult result = writer.complete();
      AppendFiles appendFiles = table.changeTable().newAppend();
      Arrays.stream(result.dataFiles()).forEach(appendFiles::appendFile);
      appendFiles.commit();
      return Arrays.asList(result.dataFiles());
    } catch (IOException e) {
      throw new RuntimeException(e);
    }
  }

=======
>>>>>>> d47b7a8a
  public static List<Record> readKeyedTable(KeyedTable keyedTable) {
    GenericArcticDataReader reader = new GenericArcticDataReader(
        keyedTable.io(),
        keyedTable.schema(),
        keyedTable.schema(),
        keyedTable.primaryKeySpec(),
        null,
        true,
        IdentityPartitionConverters::convertConstant
    );
    List<Record> result = Lists.newArrayList();
    try (CloseableIterable<CombinedScanTask> combinedScanTasks = keyedTable.newScan().planTasks()) {
      combinedScanTasks.forEach(combinedTask -> combinedTask.tasks().forEach(scTask -> {
        try (CloseableIterator<Record> records = reader.readData(scTask)) {
          while (records.hasNext()) {
            result.add(records.next());
          }
        } catch (IOException e) {
          throw new RuntimeException(e);
        }
      }));
    } catch (IOException e) {
      throw new RuntimeException(e);
    }
    return result;
  }

  public static Pair<List<Record>, List<String>> readKeyedTableWithFilters(KeyedTable keyedTable, Expression expr) {
    GenericArcticDataReader reader = new GenericArcticDataReader(
        keyedTable.io(),
        keyedTable.schema(),
        keyedTable.schema(),
        keyedTable.primaryKeySpec(),
        null,
        true,
        IdentityPartitionConverters::convertConstant
    );
    List<Record> result = Lists.newArrayList();
    List<String> path = Lists.newArrayList();
    KeyedTableScan keyedTableScan = keyedTable.newScan();
    keyedTableScan = keyedTableScan.filter(expr);
    try (CloseableIterable<CombinedScanTask> combinedScanTasks = keyedTableScan.planTasks()) {
      combinedScanTasks.forEach(combinedTask -> combinedTask.tasks().forEach(scTask -> {
        scTask.insertTasks().stream().forEach(fst -> path.add(fst.file().path().toString()));
        scTask.arcticEquityDeletes().stream().forEach(fst -> path.add(fst.file().path().toString()));
        try (CloseableIterator<Record> records = reader.readData(scTask)) {
          while (records.hasNext()) {
            result.add(records.next());
          }
        } catch (IOException e) {
          throw new RuntimeException(e);
        }
      }));
    } catch (IOException e) {
      throw new RuntimeException(e);
    }
    return new ImmutablePair<>(result, path);
  }

  public static Record newGenericRecord(Schema schema, Object... fields) {
    GenericRecord record = GenericRecord.create(schema);
    for (int i = 0; i < schema.columns().size(); i++) {
      record.set(i, fields[i]);
    }
    return record;
  }

  public static Record newGenericRecord(Types.StructType type, Object... fields) {
    GenericRecord record = GenericRecord.create(type);
    for (int i = 0; i < type.fields().size(); i++) {
      record.set(i, fields[i]);
    }
    return record;
  }

  public static LocalDateTime quickDate(int day) {
    return LocalDateTime.of(2020, 1, day, 0, 0);
  }

  public static StructLike partitionData(Schema tableSchema, PartitionSpec spec, Object... partitionValues) {
    GenericRecord record = GenericRecord.create(tableSchema);
    int index = 0;
    Set<Integer> partitionField = Sets.newHashSet();
    spec.fields().forEach(f -> partitionField.add(f.sourceId()));
    List<Types.NestedField> tableFields = tableSchema.columns();
    for (int i = 0; i < tableFields.size(); i++) {
      // String sourceColumnName = tableSchema.findColumnName(i);
      Types.NestedField sourceColumn = tableFields.get(i);
      if (partitionField.contains(sourceColumn.fieldId())) {
        Object partitionVal = partitionValues[index];
        index++;
        record.set(i, partitionVal);
      } else {
        record.set(i, 0);
      }
    }

    PartitionKey pd = new PartitionKey(spec, tableSchema);
    InternalRecordWrapper wrapper = new InternalRecordWrapper(tableSchema.asStruct());
    wrapper = wrapper.wrap(record);
    pd.partition(wrapper);
    return pd;
  }

  public static List<DataFile> writeBaseNoCommit(KeyedTable table, long txId, List<Record> records) {
    try (GenericBaseTaskWriter writer = GenericTaskWriters.builderFor(table)
        .withTransactionId(txId).buildBaseWriter()) {
      records.forEach(d -> {
        try {
          writer.write(d);
        } catch (IOException e) {
          throw new RuntimeException(e);
        }
      });
      WriteResult result = writer.complete();
      return Arrays.asList(result.dataFiles());
    } catch (IOException e) {
      throw new RuntimeException(e);
    }
  }

  public static DataFile writeNewDataFile(Table table, List<Record> records, StructLike partitionData)
      throws IOException {
    GenericAppenderFactory appenderFactory = new GenericAppenderFactory(table.schema(), table.spec());
    OutputFileFactory outputFileFactory =
        OutputFileFactory.builderFor(table, table.spec().specId(), 1)
            .build();
    EncryptedOutputFile outputFile = outputFileFactory.newOutputFile();

    DataWriter<Record> writer = appenderFactory
        .newDataWriter(outputFile, FileFormat.PARQUET, partitionData);

    for (Record record : records) {
      writer.write(record);
    }
    writer.close();
    return writer.toDataFile();
  }

  public static DeleteFile writeEqDeleteFile(Table table, List<Record> records, StructLike partitionData)
      throws IOException {
    List<Integer> equalityFieldIds = Lists.newArrayList(table.schema().findField("id").fieldId());
    Schema eqDeleteRowSchema = table.schema().select("id");
    GenericAppenderFactory appenderFactory =
        new GenericAppenderFactory(table.schema(), table.spec(),
            ArrayUtil.toIntArray(equalityFieldIds), eqDeleteRowSchema, null);
    OutputFileFactory outputFileFactory =
        OutputFileFactory.builderFor(table, table.spec().specId(), 1)
            .build();
    EncryptedOutputFile outputFile = outputFileFactory.newOutputFile(table.spec(), partitionData);

    EqualityDeleteWriter<Record> writer = appenderFactory
        .newEqDeleteWriter(outputFile, FileFormat.PARQUET, partitionData);

    for (Record record : records) {
      writer.write(record);
    }
    writer.close();
    return writer.toDeleteFile();
  }

  public static DeleteFile writePosDeleteFile(
      Table table, Multimap<String, Long> file2Positions,
      StructLike partitionData) throws IOException {
    GenericAppenderFactory appenderFactory =
        new GenericAppenderFactory(table.schema(), table.spec());
    OutputFileFactory outputFileFactory =
        OutputFileFactory.builderFor(table, table.spec().specId(), 1)
            .build();
    EncryptedOutputFile outputFile = outputFileFactory.newOutputFile(table.spec(), partitionData);

    PositionDeleteWriter<Record> writer = appenderFactory
        .newPosDeleteWriter(outputFile, FileFormat.PARQUET, partitionData);
    for (Map.Entry<String, Collection<Long>> entry : file2Positions.asMap().entrySet()) {
      String filePath = entry.getKey();
      Collection<Long> positions = entry.getValue();
      for (Long position : positions) {
        PositionDelete<Record> positionDelete = PositionDelete.create();
        positionDelete.set(filePath, position, null);
        writer.write(positionDelete);
      }
    }
    writer.close();
    return writer.toDeleteFile();
  }

  @Before
  public void setupTables() throws Exception {
    LOG.info("setupTables start");
    testCatalog = CatalogLoader.load(AMS.getUrl());
    tableDir = temp.newFolder();

    String db = TABLE_ID.getDatabase();
    if (!testCatalog.listDatabases().contains(db)) {
      testCatalog.createDatabase(db);
    }

    testTable = testCatalog
        .newTableBuilder(TABLE_ID, TABLE_SCHEMA)
        .withProperty(TableProperties.LOCATION, tableDir.getPath() + "/table")
        .withPartitionSpec(SPEC)
        .create().asUnkeyedTable();

    testKeyedTable = testCatalog
        .newTableBuilder(PK_TABLE_ID, TABLE_SCHEMA)
        .withProperty(TableProperties.LOCATION, tableDir.getPath() + "/pk_table")
        .withPartitionSpec(SPEC)
        .withPrimaryKeySpec(PRIMARY_KEY_SPEC)
        .create().asKeyedTable();

    testNoPartitionTable = testCatalog
        .newTableBuilder(NO_PARTITION_TABLE_ID, TABLE_SCHEMA)
        .withProperty(TableProperties.LOCATION, tableDir.getPath() + "/no_partition_table")
        .withPrimaryKeySpec(PRIMARY_KEY_SPEC)
        .create().asKeyedTable();

    testKeyedUpsertTable = testCatalog
        .newTableBuilder(PK_UPSERT_TABLE_ID, TABLE_SCHEMA)
        .withProperty(TableProperties.LOCATION, tableDir.getPath() + "/pk_upsert_table")
        .withProperty(TableProperties.UPSERT_ENABLED, "true")
        .withPartitionSpec(SPEC)
        .withPrimaryKeySpec(PRIMARY_KEY_SPEC)
        .create().asKeyedTable();

    testKeyedNoPartitionUpsertTable = testCatalog
        .newTableBuilder(PK_NO_PARTITION_UPSERT_TABLE_ID, TABLE_SCHEMA)
        .withProperty(TableProperties.LOCATION, tableDir.getPath() + "/pk_no_partition_upsert_table")
        .withProperty(TableProperties.UPSERT_ENABLED, "true")
        .withPrimaryKeySpec(PRIMARY_KEY_SPEC)
        .create().asKeyedTable();

    testKeyedUnionPartitionUpsertTable = testCatalog
        .newTableBuilder(PK_UNION_PARTITION_UPSERT_TABLE_ID, UNION_TABLE_SCHEMA)
        .withProperty(TableProperties.LOCATION, tableDir.getPath() + "/pk_union_partition_upsert_table")
        .withProperty(TableProperties.UPSERT_ENABLED, "true")
        .withPartitionSpec(UNION_SPEC)
        .withPrimaryKeySpec(PRIMARY_KEY_SPEC)
        .create().asKeyedTable();

    this.before();
    LOG.info("setupTables end");
  }

  public void before() throws Exception {
    // implement for sub case
  }

  @After
  public void clearTable() {
    LOG.info("clearTable start");
    testCatalog.dropTable(TABLE_ID, true);
    AMS.handler().getTableCommitMetas().remove(TABLE_ID.buildTableIdentifier());

    testCatalog.dropTable(PK_TABLE_ID, true);
    AMS.handler().getTableCommitMetas().remove(PK_TABLE_ID.buildTableIdentifier());

    testCatalog.dropTable(NO_PARTITION_TABLE_ID, true);
    AMS.handler().getTableCommitMetas().remove(NO_PARTITION_TABLE_ID.buildTableIdentifier());

    testCatalog.dropTable(PK_UPSERT_TABLE_ID, true);
    AMS.handler().getTableCommitMetas().remove(PK_UPSERT_TABLE_ID.buildTableIdentifier());

    testCatalog.dropTable(PK_NO_PARTITION_UPSERT_TABLE_ID, true);
    AMS.handler().getTableCommitMetas().remove(PK_NO_PARTITION_UPSERT_TABLE_ID.buildTableIdentifier());
    testCatalog.dropTable(PK_UNION_PARTITION_UPSERT_TABLE_ID, true);
    AMS.handler().getTableCommitMetas().remove(PK_UNION_PARTITION_UPSERT_TABLE_ID.buildTableIdentifier());
    LOG.info("clearTable end");
  }

  public List<DataFile> writeBase(TableIdentifier identifier, List<Record> records) {
    KeyedTable table = testCatalog.loadTable(identifier).asKeyedTable();
    long txId = table.beginTransaction("");
    try (GenericBaseTaskWriter writer = GenericTaskWriters.builderFor(table)
        .withTransactionId(txId).buildBaseWriter()) {
      records.forEach(d -> {
        try {
          writer.write(d);
        } catch (IOException e) {
          throw new RuntimeException(e);
        }
      });
      WriteResult result = writer.complete();
      AppendFiles appendFiles = table.baseTable().newAppend();
      Arrays.stream(result.dataFiles()).forEach(appendFiles::appendFile);
      appendFiles.commit();
      return Arrays.asList(result.dataFiles());
    } catch (IOException e) {
      throw new RuntimeException(e);
    }
  }

  public List<DataFile> writeChange(TableIdentifier identifier, ChangeAction action, List<Record> records) {
    KeyedTable table = testCatalog.loadTable(identifier).asKeyedTable();
    long txId = table.beginTransaction("");
    try (GenericChangeTaskWriter writer = GenericTaskWriters.builderFor(table)
        .withChangeAction(action)
        .withTransactionId(txId)
        .buildChangeWriter()) {
      records.forEach(d -> {
        try {
          writer.write(d);
        } catch (IOException e) {
          throw new RuntimeException(e);
        }
      });

      WriteResult result = writer.complete();
      AppendFiles appendFiles = table.changeTable().newAppend();
      Arrays.stream(result.dataFiles()).forEach(appendFiles::appendFile);
      appendFiles.commit();
      return Arrays.asList(result.dataFiles());
    } catch (IOException e) {
      throw new RuntimeException(e);
    }
  }
}<|MERGE_RESOLUTION|>--- conflicted
+++ resolved
@@ -162,137 +162,6 @@
   protected KeyedTable testKeyedUnionPartitionUpsertTable;
   protected File tableDir = null;
 
-<<<<<<< HEAD
-  @Before
-  public void setupTables() throws Exception {
-    LOG.info("setupTables start");
-    testCatalog = CatalogLoader.load(AMS.getUrl());
-    tableDir = temp.newFolder();
-
-    String db = TABLE_ID.getDatabase();
-    if (!testCatalog.listDatabases().contains(db)) {
-      testCatalog.createDatabase(db);
-    }
-
-    testTable = testCatalog
-        .newTableBuilder(TABLE_ID, TABLE_SCHEMA)
-        .withProperty(TableProperties.LOCATION, tableDir.getPath() + "/table")
-        .withPartitionSpec(SPEC)
-        .create().asUnkeyedTable();
-
-    testKeyedTable = testCatalog
-        .newTableBuilder(PK_TABLE_ID, TABLE_SCHEMA)
-        .withProperty(TableProperties.LOCATION, tableDir.getPath() + "/pk_table")
-        .withPartitionSpec(SPEC)
-        .withPrimaryKeySpec(PRIMARY_KEY_SPEC)
-        .create().asKeyedTable();
-
-    testNoPartitionTable = testCatalog
-        .newTableBuilder(NO_PARTITION_TABLE_ID, TABLE_SCHEMA)
-        .withProperty(TableProperties.LOCATION, tableDir.getPath() + "/no_partition_table")
-        .withPrimaryKeySpec(PRIMARY_KEY_SPEC)
-        .create().asKeyedTable();
-
-    testKeyedUpsertTable = testCatalog
-        .newTableBuilder(PK_UPSERT_TABLE_ID, TABLE_SCHEMA)
-        .withProperty(TableProperties.LOCATION, tableDir.getPath() + "/pk_upsert_table")
-        .withProperty(TableProperties.UPSERT_ENABLED, "true")
-        .withPartitionSpec(SPEC)
-        .withPrimaryKeySpec(PRIMARY_KEY_SPEC)
-        .create().asKeyedTable();
-
-    testKeyedNoPartitionUpsertTable = testCatalog
-        .newTableBuilder(PK_NO_PARTITION_UPSERT_TABLE_ID, TABLE_SCHEMA)
-        .withProperty(TableProperties.LOCATION, tableDir.getPath() + "/pk_no_partition_upsert_table")
-        .withProperty(TableProperties.UPSERT_ENABLED, "true")
-        .withPrimaryKeySpec(PRIMARY_KEY_SPEC)
-        .create().asKeyedTable();
-
-    testKeyedUnionPartitionUpsertTable = testCatalog
-        .newTableBuilder(PK_UNION_PARTITION_UPSERT_TABLE_ID, UNION_TABLE_SCHEMA)
-        .withProperty(TableProperties.LOCATION, tableDir.getPath() + "/pk_union_partition_upsert_table")
-        .withProperty(TableProperties.UPSERT_ENABLED, "true")
-        .withPartitionSpec(UNION_SPEC)
-        .withPrimaryKeySpec(PRIMARY_KEY_SPEC)
-        .create().asKeyedTable();
-
-    this.before();
-    LOG.info("setupTables end");
-  }
-
-  public void before() throws Exception {
-    // implement for sub case
-  }
-
-  @After
-  public void clearTable() {
-    LOG.info("clearTable start");
-    testCatalog.dropTable(TABLE_ID, true);
-    AMS.handler().getTableCommitMetas().remove(TABLE_ID.buildTableIdentifier());
-
-    testCatalog.dropTable(PK_TABLE_ID, true);
-    AMS.handler().getTableCommitMetas().remove(PK_TABLE_ID.buildTableIdentifier());
-
-    testCatalog.dropTable(NO_PARTITION_TABLE_ID, true);
-    AMS.handler().getTableCommitMetas().remove(NO_PARTITION_TABLE_ID.buildTableIdentifier());
-
-    testCatalog.dropTable(PK_UPSERT_TABLE_ID, true);
-    AMS.handler().getTableCommitMetas().remove(PK_UPSERT_TABLE_ID.buildTableIdentifier());
-
-    testCatalog.dropTable(PK_NO_PARTITION_UPSERT_TABLE_ID, true);
-    AMS.handler().getTableCommitMetas().remove(PK_NO_PARTITION_UPSERT_TABLE_ID.buildTableIdentifier());
-    testCatalog.dropTable(PK_UNION_PARTITION_UPSERT_TABLE_ID, true);
-    AMS.handler().getTableCommitMetas().remove(PK_UNION_PARTITION_UPSERT_TABLE_ID.buildTableIdentifier());
-    LOG.info("clearTable end");
-  }
-
-  public List<DataFile> writeBase(TableIdentifier identifier, List<Record> records) {
-    KeyedTable table = testCatalog.loadTable(identifier).asKeyedTable();
-    long txId = table.beginTransaction("");
-    try (GenericBaseTaskWriter writer = GenericTaskWriters.builderFor(table)
-        .withTransactionId(txId).buildBaseWriter()) {
-      records.forEach(d -> {
-        try {
-          writer.write(d);
-        } catch (IOException e) {
-          throw new RuntimeException(e);
-        }
-      });
-      WriteResult result = writer.complete();
-      AppendFiles appendFiles = table.baseTable().newAppend();
-      Arrays.stream(result.dataFiles()).forEach(appendFiles::appendFile);
-      appendFiles.commit();
-      return Arrays.asList(result.dataFiles());
-    } catch (IOException e) {
-      throw new RuntimeException(e);
-    }
-  }
-
-  public List<DataFile> writeChange(TableIdentifier identifier, ChangeAction action, List<Record> records) {
-    KeyedTable table = testCatalog.loadTable(identifier).asKeyedTable();
-    try (GenericChangeTaskWriter writer = GenericTaskWriters.builderFor(table)
-        .withChangeAction(action)
-        .buildChangeWriter()) {
-      records.forEach(d -> {
-        try {
-          writer.write(d);
-        } catch (IOException e) {
-          throw new RuntimeException(e);
-        }
-      });
-
-      WriteResult result = writer.complete();
-      AppendFiles appendFiles = table.changeTable().newAppend();
-      Arrays.stream(result.dataFiles()).forEach(appendFiles::appendFile);
-      appendFiles.commit();
-      return Arrays.asList(result.dataFiles());
-    } catch (IOException e) {
-      throw new RuntimeException(e);
-    }
-  }
-
-=======
->>>>>>> d47b7a8a
   public static List<Record> readKeyedTable(KeyedTable keyedTable) {
     GenericArcticDataReader reader = new GenericArcticDataReader(
         keyedTable.io(),
@@ -586,10 +455,8 @@
 
   public List<DataFile> writeChange(TableIdentifier identifier, ChangeAction action, List<Record> records) {
     KeyedTable table = testCatalog.loadTable(identifier).asKeyedTable();
-    long txId = table.beginTransaction("");
     try (GenericChangeTaskWriter writer = GenericTaskWriters.builderFor(table)
         .withChangeAction(action)
-        .withTransactionId(txId)
         .buildChangeWriter()) {
       records.forEach(d -> {
         try {
