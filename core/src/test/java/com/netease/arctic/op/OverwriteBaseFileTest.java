--- conflicted
+++ resolved
@@ -33,101 +33,21 @@
 import java.util.List;
 import java.util.Set;
 
-<<<<<<< HEAD
-
-public class OverwriteBaseFileTest extends TableTestBase {
-
-  protected static final Schema TABLE_SCHEMA = new Schema(
-      Types.NestedField.required(1, "id", Types.IntegerType.get()),
-      Types.NestedField.required(2, "name", Types.StringType.get()),
-      Types.NestedField.required(3, "op_time", Types.StringType.get())
-  );
-
-  protected static final PartitionSpec SPEC = PartitionSpec.builderFor(TABLE_SCHEMA)
-      .identity("op_time").build();
-
-  private long initTxId;
-
-  @Override
-  public void setupTables() throws Exception {
-    testCatalog = CatalogLoader.load(AMS.getUrl());
-    tableDir = temp.newFolder();
-    testKeyedTable = testCatalog
-        .newTableBuilder(PK_TABLE_ID, TABLE_SCHEMA)
-        .withProperty(TableProperties.LOCATION, tableDir.getPath() + "/pk_table")
-        .withPartitionSpec(SPEC)
-        .withPrimaryKeySpec(PRIMARY_KEY_SPEC)
-        .create().asKeyedTable();
-    this.before();
-  }
-
-  @Override
-  public void before() {
-    initTxId = testKeyedTable.beginTransaction(System.currentTimeMillis() + "");
-    List<DataFile> files = writeBaseNoCommit(testKeyedTable, initTxId, Lists.newArrayList(
-        newGenericRecord(TABLE_SCHEMA, 1, "aaa", "2020-1-1"),
-        newGenericRecord(TABLE_SCHEMA, 2, "bbb", "2020-1-2"),
-        newGenericRecord(TABLE_SCHEMA, 3, "ccc", "2020-1-3")
-    ));
-
-    RewritePartitions rewritePartitions = testKeyedTable.newRewritePartitions();
-    files.forEach(rewritePartitions::addDataFile);
-    rewritePartitions.withTransactionId(initTxId);
-    rewritePartitions.commit();
-
-    writeChange(PK_TABLE_ID, ChangeAction.INSERT, Lists.newArrayList(
-        newGenericRecord(TABLE_SCHEMA, 4, "444", "2020-1-1"),
-        newGenericRecord(TABLE_SCHEMA, 5, "555", "2020-1-2"),
-        newGenericRecord(TABLE_SCHEMA, 6, "666", "2020-1-3"),
-        newGenericRecord(TABLE_SCHEMA, 1024, "1024", "2020-1-4")
-    ));
-
-    // init. 3 partition with init txId
-    StructLikeMap<Long> partitionMaxTxId = TablePropertyUtil.getPartitionMaxTransactionId(testKeyedTable);
-    Assert.assertEquals(initTxId, partitionMaxTxId.get(
-        partitionData(TABLE_SCHEMA, SPEC, "2020-1-1")
-    ).longValue());
-    Assert.assertEquals(initTxId, partitionMaxTxId.get(
-        partitionData(TABLE_SCHEMA, SPEC, "2020-1-2")
-    ).longValue());
-    Assert.assertEquals(initTxId, partitionMaxTxId.get(
-        partitionData(TABLE_SCHEMA, SPEC, "2020-1-3")
-    ).longValue());
-
-    testKeyedTable.baseTable().refresh();
-    testKeyedTable.changeTable().refresh();
-
-    List<Record> rows = readKeyedTable(testKeyedTable);
-    // for init 6 record
-    Assert.assertEquals(7, rows.size());
-  }
-=======
 public class OverwriteBaseFileTest extends TableDataTestBase {
->>>>>>> d47b7a8a
 
   /**
    * overwrite all partition, add new data files
    */
   @Test
   public void testOverwriteAllPartition() {
-<<<<<<< HEAD
-    long txId = testKeyedTable.beginTransaction(System.currentTimeMillis() + "");
-=======
-    long legacyTxId = getArcticTable().asKeyedTable().beginTransaction(System.currentTimeMillis() + "");
-    long txId = TablePropertyUtil.allocateTransactionId(getArcticTable().asKeyedTable());
->>>>>>> d47b7a8a
+    long txId = getArcticTable().asKeyedTable().beginTransaction(System.currentTimeMillis() + "");
     List<Record> newRecords = Lists.newArrayList(
         DataTestHelpers.createRecord(7, "777", 0, "2022-01-01T12:00:00"),
         DataTestHelpers.createRecord(8, "888", 0, "2022-01-01T12:00:00"),
         DataTestHelpers.createRecord(9, "999", 0, "2022-01-01T12:00:00")
     );
-<<<<<<< HEAD
-    List<DataFile> newFiles = writeBaseNoCommit(testKeyedTable, txId, newRecords);
-    OverwriteBaseFiles overwrite = testKeyedTable.newOverwriteBaseFiles();
-=======
-    List<DataFile> newFiles = DataTestHelpers.writeBaseStore(getArcticTable().asKeyedTable(), legacyTxId, newRecords);
+    List<DataFile> newFiles = DataTestHelpers.writeBaseStore(getArcticTable().asKeyedTable(), txId, newRecords);
     OverwriteBaseFiles overwrite = getArcticTable().asKeyedTable().newOverwriteBaseFiles();
->>>>>>> d47b7a8a
     newFiles.forEach(overwrite::addFile);
     overwrite.overwriteByRowFilter(Expressions.alwaysTrue())
         .withTransactionIdForChangedPartition(txId)
@@ -163,24 +83,14 @@
 
   @Test
   public void testOverwritePartitionByExpression() {
-<<<<<<< HEAD
-    long txId = testKeyedTable.beginTransaction(System.currentTimeMillis() + "");
-=======
-    long legacyTxId = getArcticTable().asKeyedTable().beginTransaction(System.currentTimeMillis() + "");
-    long txId = TablePropertyUtil.allocateTransactionId(getArcticTable().asKeyedTable());
->>>>>>> d47b7a8a
+    long txId = getArcticTable().asKeyedTable().beginTransaction(System.currentTimeMillis() + "");
     List<Record> newRecords = Lists.newArrayList(
         DataTestHelpers.createRecord(7, "777", 0, "2022-01-01T12:00:00"),
         DataTestHelpers.createRecord(8, "888", 0, "2022-01-01T12:00:00"),
         DataTestHelpers.createRecord(9, "999", 0, "2022-01-01T12:00:00")
     );
-<<<<<<< HEAD
-    List<DataFile> newFiles = writeBaseNoCommit(testKeyedTable, txId, newRecords);
-    OverwriteBaseFiles overwrite = testKeyedTable.newOverwriteBaseFiles();
-=======
-    List<DataFile> newFiles = DataTestHelpers.writeBaseStore(getArcticTable().asKeyedTable(), legacyTxId, newRecords);
+    List<DataFile> newFiles = DataTestHelpers.writeBaseStore(getArcticTable().asKeyedTable(), txId, newRecords);
     OverwriteBaseFiles overwrite = getArcticTable().asKeyedTable().newOverwriteBaseFiles();
->>>>>>> d47b7a8a
     newFiles.forEach(overwrite::addFile);
     overwrite.withTransactionIdForChangedPartition(txId);
     overwrite.overwriteByRowFilter(
