/*
 * Licensed to the Apache Software Foundation (ASF) under one
 * or more contributor license agreements.  See the NOTICE file
 * distributed with this work for additional information
 * regarding copyright ownership.  The ASF licenses this file
 * to you under the Apache License, Version 2.0 (the
 * "License"); you may not use this file except in compliance
 * with the License.  You may obtain a copy of the License at
 *
 *     http://www.apache.org/licenses/LICENSE-2.0
 *
 * Unless required by applicable law or agreed to in writing, software
 * distributed under the License is distributed on an "AS IS" BASIS,
 * WITHOUT WARRANTIES OR CONDITIONS OF ANY KIND, either express or implied.
 * See the License for the specific language governing permissions and
 * limitations under the License.
 */

package com.netease.arctic.server.table;

import com.netease.arctic.ams.api.BlockableOperation;
import com.netease.arctic.server.ArcticServiceConstants;
import com.netease.arctic.server.exception.BlockerConflictException;
import com.netease.arctic.server.exception.ObjectNotExistsException;
import com.netease.arctic.server.optimizing.OptimizingConfig;
import com.netease.arctic.server.optimizing.OptimizingProcess;
import com.netease.arctic.server.optimizing.OptimizingStatus;
import com.netease.arctic.server.optimizing.OptimizingType;
import com.netease.arctic.server.optimizing.TaskRuntime;
import com.netease.arctic.server.optimizing.plan.OptimizingEvaluator;
import com.netease.arctic.server.optimizing.scan.BasicTableSnapshot;
import com.netease.arctic.server.optimizing.scan.KeyedTableSnapshot;
import com.netease.arctic.server.optimizing.scan.TableSnapshot;
import com.netease.arctic.server.persistence.PersistentBase;
import com.netease.arctic.server.persistence.mapper.OptimizingMapper;
import com.netease.arctic.server.persistence.mapper.TableBlockerMapper;
import com.netease.arctic.server.persistence.mapper.TableMetaMapper;
import com.netease.arctic.server.table.blocker.TableBlocker;
import com.netease.arctic.server.utils.IcebergTableUtil;
import com.netease.arctic.table.ArcticTable;
import com.netease.arctic.table.blocker.RenewableBlocker;
import com.netease.arctic.utils.TablePropertyUtil;
import org.apache.iceberg.Snapshot;
import org.apache.iceberg.relocated.com.google.common.annotations.VisibleForTesting;
import org.apache.iceberg.relocated.com.google.common.base.MoreObjects;
import org.apache.iceberg.relocated.com.google.common.base.Preconditions;
import org.apache.iceberg.util.StructLikeMap;
import org.slf4j.Logger;
import org.slf4j.LoggerFactory;

import javax.annotation.Nonnull;
import java.util.ArrayList;
import java.util.Collections;
import java.util.HashMap;
import java.util.List;
import java.util.Map;
import java.util.Objects;
import java.util.Optional;
import java.util.concurrent.locks.Lock;
import java.util.concurrent.locks.ReentrantLock;
import java.util.stream.Collectors;

public class TableRuntime extends PersistentBase {

  private static final Logger LOG = LoggerFactory.getLogger(TableRuntime.class);

  private final TableRuntimeHandler tableHandler;
  private final ServerTableIdentifier tableIdentifier;
  private final List<TaskRuntime.TaskQuota> taskQuotas = Collections.synchronizedList(new ArrayList<>());
  private final Lock lock = new ReentrantLock();
  // for unKeyedTable or base table
  private volatile long currentSnapshotId = ArcticServiceConstants.INVALID_SNAPSHOT_ID;
  private volatile long lastOptimizedSnapshotId = ArcticServiceConstants.INVALID_SNAPSHOT_ID;
  // for change table
  private volatile long currentChangeSnapshotId = ArcticServiceConstants.INVALID_SNAPSHOT_ID;
  private volatile OptimizingStatus optimizingStatus = OptimizingStatus.IDLE;
  private volatile long currentStatusStartTime = System.currentTimeMillis();
  // TODO change to partition level
  private volatile long lastMajorOptimizingTime;
  private volatile long lastFullOptimizingTime;
  private volatile long lastMinorOptimizingTime;
  private volatile String optimizerGroup;
  private volatile OptimizingProcess optimizingProcess;
  private volatile TableConfiguration tableConfiguration;
  private volatile long processId;
  private volatile OptimizingEvaluator.PendingInput pendingInput;
  private final ReentrantLock blockerLock = new ReentrantLock();

  protected TableRuntime(ServerTableIdentifier tableIdentifier, TableRuntimeHandler tableHandler,
                         Map<String, String> properties) {
    Preconditions.checkNotNull(tableIdentifier, tableHandler);
    this.tableHandler = tableHandler;
    this.tableIdentifier = tableIdentifier;
    this.tableConfiguration = TableConfiguration.parseConfig(properties);
    this.optimizerGroup = tableConfiguration.getOptimizingConfig().getOptimizerGroup();
    persistTableRuntime();
  }

  protected TableRuntime(TableRuntimeMeta tableRuntimeMeta, TableRuntimeHandler tableHandler) {
    Preconditions.checkNotNull(tableRuntimeMeta, tableHandler);
    this.tableHandler = tableHandler;
    this.tableIdentifier = ServerTableIdentifier.of(tableRuntimeMeta.getTableId(), tableRuntimeMeta.getCatalogName(),
        tableRuntimeMeta.getDbName(), tableRuntimeMeta.getTableName());
    this.currentSnapshotId = tableRuntimeMeta.getCurrentSnapshotId();
    this.lastOptimizedSnapshotId = tableRuntimeMeta.getLastOptimizedSnapshotId();
    this.currentChangeSnapshotId = tableRuntimeMeta.getCurrentChangeSnapshotId();
    this.currentStatusStartTime = tableRuntimeMeta.getCurrentStatusStartTime();
    this.lastMinorOptimizingTime = tableRuntimeMeta.getLastMinorOptimizingTime();
    this.lastMajorOptimizingTime = tableRuntimeMeta.getLastMajorOptimizingTime();
    this.lastFullOptimizingTime = tableRuntimeMeta.getLastFullOptimizingTime();
    this.optimizerGroup = tableRuntimeMeta.getOptimizerGroup();
    this.tableConfiguration = tableRuntimeMeta.getTableConfig();
    this.processId = tableRuntimeMeta.getOptimizingProcessId();
    this.optimizingStatus = tableRuntimeMeta.getTableStatus();
  }

  @VisibleForTesting
  public TableRuntime(ArcticTable table) {
    this.initializer = new TableRuntimeInitializer() {
      @Override
      public ArcticTable loadTable(ServerTableIdentifier tableIdentifier) {
        return table;
      }

      @Override
      public TableRuntimeHandler getHeadHandler() {
        return null;
      }
    };
    this.tableChangeHandler = null;
    this.tableIdentifier = ServerTableIdentifier.of(table.id().buildTableIdentifier());
    this.tableConfiguration = TableConfiguration.parseConfig(table.properties());
  }

  protected void recover(OptimizingProcess optimizingProcess) {
    if (!optimizingStatus.isProcessing() || !Objects.equals(optimizingProcess.getProcessId(), processId)) {
      throw new IllegalStateException("Table runtime and processing are not matched!");
    }
    this.optimizingProcess = optimizingProcess;
  }

  public void dispose() {
    lock.lock();
    try {
      doAsTransaction(
          () -> Optional.ofNullable(optimizingProcess).ifPresent(OptimizingProcess::close),
          () -> doAs(TableMetaMapper.class, mapper ->
              mapper.deleteOptimizingRuntime(tableIdentifier.getId()))
      );
    } finally {
      lock.unlock();
    }
  }

  private boolean refreshSnapshots(ArcticTable table) {
    if (table.isKeyedTable()) {
      long lastSnapshotId = currentSnapshotId;
      long changeSnapshotId = currentChangeSnapshotId;
      currentSnapshotId = IcebergTableUtil.getSnapshotId(table.asKeyedTable().baseTable(), false);
      currentChangeSnapshotId = IcebergTableUtil.getSnapshotId(table.asKeyedTable().changeTable(), false);
      if (currentSnapshotId != lastSnapshotId || currentChangeSnapshotId != changeSnapshotId) {
        LOG.info("Refreshing table {} with base snapshot id {} and change snapshot id {}", tableIdentifier,
            currentSnapshotId, currentChangeSnapshotId);
        return true;
      }
    } else {
      long lastSnapshotId = currentSnapshotId;
      Snapshot currentSnapshot = table.asUnkeyedTable().currentSnapshot();
      currentSnapshotId = currentSnapshot == null ? -1 : currentSnapshot.snapshotId();
      if (currentSnapshotId != lastSnapshotId) {
        LOG.info("Refreshing table {} with base snapshot id {}", tableIdentifier, currentSnapshotId);
        return true;
      }
    }
    return false;
  }

  public void refreshTable(ArcticTable table) {
    lock.lock();
    try {
      TableConfiguration configuration = tableConfiguration;
      if (refreshSnapshots(table) || updateConfigInternal(table.properties())) {
        persistUpdatingRuntime();
      }
      if (configuration != tableConfiguration) {
        tableHandler.handleTableChanged(this, configuration);
      }
    } finally {
      lock.unlock();
    }
  }

  public void setPendingInput(OptimizingEvaluator.PendingInput pendingInput) {
    lock.lock();
    try {
      this.pendingInput = pendingInput;
      if (optimizingStatus == OptimizingStatus.IDLE) {
        optimizingStatus = OptimizingStatus.PENDING;
        persistUpdatingRuntime();
        tableHandler.handleTableChanged(this, OptimizingStatus.IDLE);
      }
    } finally {
      lock.unlock();
    }
  }

  public void cleanPendingInput() {
    lock.lock();
    try {
      pendingInput = null;
      if (optimizingStatus == OptimizingStatus.PENDING) {
        optimizingStatus = OptimizingStatus.IDLE;
        persistUpdatingRuntime();
        tableHandler.handleTableChanged(this, OptimizingStatus.PENDING);
      }
    } finally {
      lock.unlock();
    }
  }

  public OptimizingEvaluator.PendingInput getPendingInput() {
    return pendingInput;
  }

<<<<<<< HEAD
  public void tryUpdatingConfig(Map<String, String> properties) {
    lock.lock();
    TableConfiguration originalConfig = this.tableConfiguration;
    try {
      if (updateConfigInternal(properties)) {
        persistUpdatingRuntime();
        tableHandler.handleTableChanged(this, originalConfig);
      }
    } finally {
      lock.unlock();
=======
  private void evaluatePendingInput(ArcticTable table) {
    OptimizingEvaluator evaluator = new OptimizingEvaluator(this, table, getCurrentSnapshot(table, false));
    if (evaluator.isNecessary()) {
      pendingInput = evaluator.getPendingInput();
      optimizingStatus = OptimizingStatus.PENDING;
    }
  }

  public TableSnapshot getCurrentSnapshot(ArcticTable arcticTable, boolean refresh) {
    if (arcticTable.isUnkeyedTable()) {
      long snapshotId = IcebergTableUtil.getSnapshotId(arcticTable.asUnkeyedTable(), refresh);
      return new BasicTableSnapshot(snapshotId);
    } else {
      long baseSnapshotId = IcebergTableUtil.getSnapshotId(arcticTable.asKeyedTable().baseTable(), refresh);
      long changeSnapshotId = IcebergTableUtil.getSnapshotId(arcticTable.asKeyedTable().changeTable(), refresh);
      StructLikeMap<Long> partitionOptimizedSequence =
          TablePropertyUtil.getPartitionOptimizedSequence(arcticTable.asKeyedTable());
      StructLikeMap<Long> legacyPartitionMaxTransactionId =
          TablePropertyUtil.getLegacyPartitionMaxTransactionId(arcticTable.asKeyedTable());
      return new KeyedTableSnapshot(baseSnapshotId, changeSnapshotId, partitionOptimizedSequence,
          legacyPartitionMaxTransactionId);
>>>>>>> 3eb814b3
    }
  }

  private boolean updateConfigInternal(Map<String, String> properties) {
    TableConfiguration newTableConfig = TableConfiguration.parseConfig(properties);
    if (!tableConfiguration.equals(newTableConfig)) {
      if (!Objects.equals(this.optimizerGroup, newTableConfig.getOptimizingConfig().getOptimizerGroup())) {
        if (optimizingProcess != null) {
          optimizingProcess.close();
        }
        this.optimizerGroup = newTableConfig.getOptimizingConfig().getOptimizerGroup();
      }
      this.tableConfiguration = newTableConfig;
      return true;
    }
    return false;
  }

  public void beginProcess(OptimizingProcess optimizingProcess) {
    lock.lock();
    try {
      OptimizingStatus originalStatus = optimizingStatus;
      this.optimizingProcess = optimizingProcess;
      this.processId = optimizingProcess.getProcessId();
      this.currentStatusStartTime = System.currentTimeMillis();
      this.optimizingStatus = optimizingProcess.getOptimizingType().getStatus();
      persistUpdatingRuntime();
      tableHandler.handleTableChanged(this, originalStatus);
    } finally {
      lock.unlock();
    }
  }

  public void beginCommitting() {
    lock.lock();
    try {
      OptimizingStatus originalStatus = optimizingStatus;
      this.currentStatusStartTime = System.currentTimeMillis();
      this.optimizingStatus = OptimizingStatus.COMMITTING;
      persistUpdatingRuntime();
      tableHandler.handleTableChanged(this, originalStatus);
    } finally {
      lock.unlock();
    }
  }

  public void addTaskQuota(TaskRuntime.TaskQuota taskQuota) {
    doAs(OptimizingMapper.class, mapper -> mapper.insertTaskQuota(taskQuota));
    taskQuotas.add(taskQuota);
    long validTime = System.currentTimeMillis() - ArcticServiceConstants.QUOTA_LOOK_BACK_TIME;
    this.taskQuotas.removeIf(task -> task.checkExpired(validTime));
  }

  public void resetTaskQuotas(long startTimeMills) {
    lock.lock();
    try {
      taskQuotas.clear();
      taskQuotas.addAll(getAs(OptimizingMapper.class, mapper ->
          mapper.selectTaskQuotasByTime(tableIdentifier.getId(), startTimeMills)));
    } finally {
      lock.unlock();
    }
  }

  public void completeProcess(boolean success) {
    lock.lock();
    try {
      OptimizingStatus originalStatus = optimizingStatus;
      currentStatusStartTime = System.currentTimeMillis();
      if (success) {
        lastOptimizedSnapshotId = optimizingProcess.getTargetSnapshotId();
        if (optimizingProcess.getOptimizingType() == OptimizingType.MINOR) {
          lastMinorOptimizingTime = optimizingProcess.getPlanTime();
        } else if (optimizingProcess.getOptimizingType() == OptimizingType.MAJOR) {
          lastMajorOptimizingTime = optimizingProcess.getPlanTime();
        } else if (optimizingProcess.getOptimizingType() == OptimizingType.FULL_MAJOR) {
          lastFullOptimizingTime = optimizingProcess.getPlanTime();
        }
      }
      if (pendingInput != null) {
        optimizingStatus = OptimizingStatus.PENDING;
      } else {
        optimizingStatus = OptimizingStatus.IDLE;
      }
      optimizingProcess = null;
      persistUpdatingRuntime();
      tableHandler.handleTableChanged(this, originalStatus);
    } finally {
      lock.unlock();
    }
  }

  private void persistTableRuntime() {
    doAs(TableMetaMapper.class, mapper -> mapper.insertTableRuntime(this));
  }

  private void persistUpdatingRuntime() {
    doAs(TableMetaMapper.class, mapper -> mapper.updateTableRuntime(this));
  }

  public OptimizingProcess getOptimizingProcess() {
    return optimizingProcess;
  }

  public long getCurrentSnapshotId() {
    return currentSnapshotId;
  }

  public void updateCurrentChangeSnapshotId(long snapshotId) {
    this.currentChangeSnapshotId = snapshotId;
  }

  public ServerTableIdentifier getTableIdentifier() {
    return tableIdentifier;
  }

  public OptimizingStatus getOptimizingStatus() {
    return optimizingStatus;
  }

  public long getLastOptimizedSnapshotId() {
    return lastOptimizedSnapshotId;
  }

  public long getCurrentChangeSnapshotId() {
    return currentChangeSnapshotId;
  }

  public long getCurrentStatusStartTime() {
    return currentStatusStartTime;
  }

  public long getLastMajorOptimizingTime() {
    return lastMajorOptimizingTime;
  }

  public long getLastFullOptimizingTime() {
    return lastFullOptimizingTime;
  }

  public long getLastMinorOptimizingTime() {
    return lastMinorOptimizingTime;
  }

  public TableConfiguration getTableConfiguration() {
    return tableConfiguration;
  }

  public OptimizingConfig getOptimizingConfig() {
    return tableConfiguration.getOptimizingConfig();
  }

  public boolean isOptimizingEnabled() {
    return tableConfiguration.getOptimizingConfig().isEnabled();
  }

  public Double getTargetQuota() {
    return tableConfiguration.getOptimizingConfig().getTargetQuota();
  }

  public String getOptimizerGroup() {
    return optimizerGroup;
  }

  public long getTargetSize() {
    return tableConfiguration.getOptimizingConfig().getTargetSize();
  }

  public void setCurrentChangeSnapshotId(long currentChangeSnapshotId) {
    this.currentChangeSnapshotId = currentChangeSnapshotId;
  }

  public int getMaxExecuteRetryCount() {
    return tableConfiguration.getOptimizingConfig().getMaxExecuteRetryCount();
  }

  public int getMaxCommitRetryCount() {
    return tableConfiguration.getOptimizingConfig().getMaxCommitRetryCount();
  }

  public long getNewestProcessId() {
    return processId;
  }

  @Override
  public String toString() {
    return MoreObjects.toStringHelper(this)
        .add("tableIdentifier", tableIdentifier)
        .add("currentSnapshotId", currentSnapshotId)
        .add("lastOptimizedSnapshotId", lastOptimizedSnapshotId)
        .add("optimizingStatus", optimizingStatus)
        .add("currentStatusStartTime", currentStatusStartTime)
        .add("lastMajorOptimizingTime", lastMajorOptimizingTime)
        .add("lastFullOptimizingTime", lastFullOptimizingTime)
        .add("lastMinorOptimizingTime", lastMinorOptimizingTime)
        .add("tableConfiguration", tableConfiguration)
        .toString();
  }

  public long getQuotaTime() {
    if (optimizingProcess == null) {
      return 0;
    }
    long calculatingEndTime = System.currentTimeMillis();
    long calculatingStartTime = calculatingEndTime - ArcticServiceConstants.QUOTA_LOOK_BACK_TIME;
    taskQuotas.removeIf(task -> task.checkExpired(calculatingStartTime));
    return taskQuotas.stream().mapToLong(taskQuota -> taskQuota.getQuotaTime(calculatingStartTime)).sum() +
        optimizingProcess.getQuotaTime(calculatingStartTime, calculatingEndTime);
  }

  public double calculateQuotaOccupy() {
    return getQuotaTime() / tableConfiguration.getOptimizingConfig().getTargetQuota();
  }

  /**
   * Get all valid blockers.
   *
   * @return all valid blockers
   */
  public List<TableBlocker> getBlockers() {
    blockerLock.lock();
    try {
      return getAs(TableBlockerMapper.class,
          mapper -> mapper.selectBlockers(tableIdentifier, System.currentTimeMillis()));
    } finally {
      blockerLock.unlock();
    }
  }

  /**
   * Block some operations for table.
   *
   * @param operations     - operations to be blocked
   * @param properties     -
   * @param blockerTimeout -
   * @return TableBlocker if success
   */
  public TableBlocker block(List<BlockableOperation> operations, @Nonnull Map<String, String> properties,
                            long blockerTimeout) {
    Preconditions.checkNotNull(operations, "operations should not be null");
    Preconditions.checkArgument(!operations.isEmpty(), "operations should not be empty");
    Preconditions.checkArgument(blockerTimeout > 0, "blocker timeout must > 0");
    blockerLock.lock();
    try {
      long now = System.currentTimeMillis();
      List<TableBlocker> tableBlockers =
          getAs(TableBlockerMapper.class, mapper -> mapper.selectBlockers(tableIdentifier, now));
      if (conflict(operations, tableBlockers)) {
        throw new BlockerConflictException(operations + " is conflict with " + tableBlockers);
      }
      TableBlocker tableBlocker = buildTableBlocker(tableIdentifier, operations, properties, now, blockerTimeout);
      doAs(TableBlockerMapper.class, mapper -> mapper.insertBlocker(tableBlocker));
      return tableBlocker;
    } finally {
      blockerLock.unlock();
    }
  }

  /**
   * Renew blocker.
   *
   * @param blockerId      - blockerId
   * @param blockerTimeout - timeout
   * @throws IllegalStateException if blocker not exist
   */
  public long renew(String blockerId, long blockerTimeout) {
    blockerLock.lock();
    try {
      long now = System.currentTimeMillis();
      TableBlocker tableBlocker =
          getAs(TableBlockerMapper.class, mapper -> mapper.selectBlocker(Long.parseLong(blockerId), now));
      if (tableBlocker == null) {
        throw new ObjectNotExistsException("Blocker " + blockerId);
      }
      long expirationTime = now + blockerTimeout;
      doAs(TableBlockerMapper.class,
          mapper -> mapper.updateBlockerExpirationTime(Long.parseLong(blockerId), expirationTime));
      return expirationTime;
    } finally {
      blockerLock.unlock();
    }
  }

  /**
   * Release blocker, succeed when blocker not exist.
   *
   * @param blockerId - blockerId
   */
  public void release(String blockerId) {
    blockerLock.lock();
    try {
      doAs(TableBlockerMapper.class, mapper -> mapper.deleteBlocker(Long.parseLong(blockerId)));
    } finally {
      blockerLock.unlock();
    }
  }

  /**
   * Check if operation are blocked now.
   *
   * @param operation - operation to check
   * @return true if blocked
   */
  public boolean isBlocked(BlockableOperation operation) {
    blockerLock.lock();
    try {
      List<TableBlocker> tableBlockers =
          getAs(TableBlockerMapper.class, mapper -> mapper.selectBlockers(tableIdentifier, System.currentTimeMillis()));
      return conflict(operation, tableBlockers);
    } finally {
      blockerLock.unlock();
    }
  }

  private boolean conflict(List<BlockableOperation> blockableOperations, List<TableBlocker> blockers) {
    return blockableOperations.stream()
        .anyMatch(operation -> conflict(operation, blockers));
  }

  private boolean conflict(BlockableOperation blockableOperation, List<TableBlocker> blockers) {
    return blockers.stream()
        .anyMatch(blocker -> blocker.getOperations().contains(blockableOperation.name()));
  }

  private TableBlocker buildTableBlocker(ServerTableIdentifier tableIdentifier, List<BlockableOperation> operations,
                                         Map<String, String> properties, long now, long blockerTimeout) {
    TableBlocker tableBlocker = new TableBlocker();
    tableBlocker.setTableIdentifier(tableIdentifier);
    tableBlocker.setCreateTime(now);
    tableBlocker.setExpirationTime(now + blockerTimeout);
    tableBlocker.setOperations(operations.stream().map(BlockableOperation::name).collect(Collectors.toList()));
    HashMap<String, String> propertiesOfTableBlocker = new HashMap<>(properties);
    propertiesOfTableBlocker.put(RenewableBlocker.BLOCKER_TIMEOUT, blockerTimeout + "");
    tableBlocker.setProperties(propertiesOfTableBlocker);
    return tableBlocker;
  }
}<|MERGE_RESOLUTION|>--- conflicted
+++ resolved
@@ -222,7 +222,6 @@
     return pendingInput;
   }
 
-<<<<<<< HEAD
   public void tryUpdatingConfig(Map<String, String> properties) {
     lock.lock();
     TableConfiguration originalConfig = this.tableConfiguration;
@@ -233,29 +232,6 @@
       }
     } finally {
       lock.unlock();
-=======
-  private void evaluatePendingInput(ArcticTable table) {
-    OptimizingEvaluator evaluator = new OptimizingEvaluator(this, table, getCurrentSnapshot(table, false));
-    if (evaluator.isNecessary()) {
-      pendingInput = evaluator.getPendingInput();
-      optimizingStatus = OptimizingStatus.PENDING;
-    }
-  }
-
-  public TableSnapshot getCurrentSnapshot(ArcticTable arcticTable, boolean refresh) {
-    if (arcticTable.isUnkeyedTable()) {
-      long snapshotId = IcebergTableUtil.getSnapshotId(arcticTable.asUnkeyedTable(), refresh);
-      return new BasicTableSnapshot(snapshotId);
-    } else {
-      long baseSnapshotId = IcebergTableUtil.getSnapshotId(arcticTable.asKeyedTable().baseTable(), refresh);
-      long changeSnapshotId = IcebergTableUtil.getSnapshotId(arcticTable.asKeyedTable().changeTable(), refresh);
-      StructLikeMap<Long> partitionOptimizedSequence =
-          TablePropertyUtil.getPartitionOptimizedSequence(arcticTable.asKeyedTable());
-      StructLikeMap<Long> legacyPartitionMaxTransactionId =
-          TablePropertyUtil.getLegacyPartitionMaxTransactionId(arcticTable.asKeyedTable());
-      return new KeyedTableSnapshot(baseSnapshotId, changeSnapshotId, partitionOptimizedSequence,
-          legacyPartitionMaxTransactionId);
->>>>>>> 3eb814b3
     }
   }
 
