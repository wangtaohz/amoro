--- conflicted
+++ resolved
@@ -15,11 +15,8 @@
   private long changeDataTTLMinutes;
   private boolean cleanOrphanEnabled;
   private long orphanExistingMinutes;
-<<<<<<< HEAD
   private boolean autoCreateTagEnabled;
-=======
   private boolean deleteDanglingDeleteFilesEnabled;
->>>>>>> 5759a95c
   private OptimizingConfig optimizingConfig;
 
   public TableConfiguration() {
@@ -83,17 +80,17 @@
     return this;
   }
 
-<<<<<<< HEAD
   public TableConfiguration setAutoCreateTagEnabled(boolean autoCreateTagEnabled) {
     this.autoCreateTagEnabled = autoCreateTagEnabled;
-=======
+    return this;
+  }
+
   public boolean isDeleteDanglingDeleteFilesEnabled() {
     return deleteDanglingDeleteFilesEnabled;
   }
 
   public TableConfiguration setDeleteDanglingDeleteFilesEnabled(boolean deleteDanglingDeleteFilesEnabled) {
     this.deleteDanglingDeleteFilesEnabled = deleteDanglingDeleteFilesEnabled;
->>>>>>> 5759a95c
     return this;
   }
 
@@ -104,23 +101,15 @@
     TableConfiguration that = (TableConfiguration) o;
     return expireSnapshotEnabled == that.expireSnapshotEnabled && snapshotTTLMinutes == that.snapshotTTLMinutes &&
         changeDataTTLMinutes == that.changeDataTTLMinutes && cleanOrphanEnabled == that.cleanOrphanEnabled &&
-<<<<<<< HEAD
         orphanExistingMinutes == that.orphanExistingMinutes && autoCreateTagEnabled == that.autoCreateTagEnabled &&
-=======
-        orphanExistingMinutes == that.orphanExistingMinutes &&
         deleteDanglingDeleteFilesEnabled == that.deleteDanglingDeleteFilesEnabled &&
->>>>>>> 5759a95c
         Objects.equal(optimizingConfig, that.optimizingConfig);
   }
 
   @Override
   public int hashCode() {
     return Objects.hashCode(expireSnapshotEnabled, snapshotTTLMinutes, changeDataTTLMinutes, cleanOrphanEnabled,
-<<<<<<< HEAD
-        orphanExistingMinutes, autoCreateTagEnabled, optimizingConfig);
-=======
-        orphanExistingMinutes, deleteDanglingDeleteFilesEnabled, optimizingConfig);
->>>>>>> 5759a95c
+        orphanExistingMinutes, autoCreateTagEnabled, deleteDanglingDeleteFilesEnabled, optimizingConfig);
   }
 
   public static TableConfiguration parseConfig(Map<String, String> properties) {
@@ -144,17 +133,14 @@
             properties,
             TableProperties.MIN_ORPHAN_FILE_EXISTING_TIME,
             TableProperties.MIN_ORPHAN_FILE_EXISTING_TIME_DEFAULT))
-<<<<<<< HEAD
         .setAutoCreateTagEnabled(CompatiblePropertyUtil.propertyAsBoolean(
             properties,
             TableProperties.ENABLE_AUTO_CREATE_TAG,
             TableProperties.ENABLE_AUTO_CREATE_TAG_DEFAULT))
-=======
         .setDeleteDanglingDeleteFilesEnabled(CompatiblePropertyUtil.propertyAsBoolean(
             properties,
             TableProperties.ENABLE_DANGLING_DELETE_FILES_CLEAN,
             TableProperties.ENABLE_DANGLING_DELETE_FILES_CLEAN_DEFAULT))
->>>>>>> 5759a95c
         .setOptimizingConfig(OptimizingConfig.parseOptimizingConfig(properties));
   }
 }