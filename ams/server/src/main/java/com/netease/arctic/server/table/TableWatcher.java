package com.netease.arctic.server.table;

import com.netease.arctic.AmoroTable;
import com.netease.arctic.ams.api.config.TableConfiguration;

public interface TableWatcher {

  // TODO wangtaohz: useless?
  void start();

  void tableAdded(DefaultTableRuntime tableRuntime, AmoroTable<?> table);

  void tableRemoved(DefaultTableRuntime tableRuntime);

<<<<<<< HEAD
  // TODO wangtaohz: useless?
  void tableChanged(TableRuntime tableRuntime, TableConfiguration oldConfig);
=======
  void tableChanged(DefaultTableRuntime tableRuntime, TableConfiguration oldConfig);
>>>>>>> 6ea808eb
}<|MERGE_RESOLUTION|>--- conflicted
+++ resolved
@@ -12,10 +12,6 @@
 
   void tableRemoved(DefaultTableRuntime tableRuntime);
 
-<<<<<<< HEAD
   // TODO wangtaohz: useless?
-  void tableChanged(TableRuntime tableRuntime, TableConfiguration oldConfig);
-=======
   void tableChanged(DefaultTableRuntime tableRuntime, TableConfiguration oldConfig);
->>>>>>> 6ea808eb
 }