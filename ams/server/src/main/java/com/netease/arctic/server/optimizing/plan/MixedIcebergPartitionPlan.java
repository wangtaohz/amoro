--- conflicted
+++ resolved
@@ -272,11 +272,6 @@
         Map<DataFile, List<ContentFile<?>>> rewritePosDataFiles = Maps.newHashMap();
         subTree.collectRewriteDataFiles(rewriteDataFiles);
         subTree.collectRewritePosDataFiles(rewritePosDataFiles);
-<<<<<<< HEAD
-        BinPackingTaskSplitter binPacking =
-            new BinPackingTaskSplitter(rewriteDataFiles, rewritePosDataFiles);
-        result.addAll(binPacking.limitByTaskCount().splitTasks(taskCountForNode));
-=======
         // A subTree will also be generated when there is no file, filter it
         if (rewriteDataFiles.size() == 0 && rewritePosDataFiles.size() == 0) {
           continue;
@@ -285,7 +280,6 @@
         rewritePosDataFiles.forEach((f, deletes) -> deleteFiles.addAll(deletes));
         result.add(
             new SplitTask(rewriteDataFiles.keySet(), rewritePosDataFiles.keySet(), deleteFiles));
->>>>>>> 5f35ce20
       }
       return result;
     }
