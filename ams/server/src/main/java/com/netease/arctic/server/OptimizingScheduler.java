--- conflicted
+++ resolved
@@ -78,12 +78,9 @@
     try {
       if (tableRuntime.getTableConfiguration().getOptimizingConfig().isEnabled()) {
         tableRuntimeMap.put(tableRuntime.getTableIdentifier(), tableRuntime);
-<<<<<<< HEAD
-        // TODO wangtaohz print info log too frequently
-=======
         allTargetQuota +=
             tableRuntime.getTableConfiguration().getOptimizingConfig().getTargetQuota();
->>>>>>> 64c2d9d4
+        // TODO wangtaohz print info log too frequently
         LOG.info(
             "Bind queue {} success with table {}",
             optimizerGroup.getName(),
