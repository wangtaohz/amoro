/*
 * Licensed to the Apache Software Foundation (ASF) under one
 * or more contributor license agreements.  See the NOTICE file
 * distributed with this work for additional information
 * regarding copyright ownership.  The ASF licenses this file
 * to you under the Apache License, Version 2.0 (the
 * "License"); you may not use this file except in compliance
 * with the License.  You may obtain a copy of the License at
 *
 *     http://www.apache.org/licenses/LICENSE-2.0
 *
 * Unless required by applicable law or agreed to in writing, software
 * distributed under the License is distributed on an "AS IS" BASIS,
 * WITHOUT WARRANTIES OR CONDITIONS OF ANY KIND, either express or implied.
 * See the License for the specific language governing permissions and
 * limitations under the License.
 */

package com.netease.arctic.server;


import com.netease.arctic.server.utils.ConfigOption;
import com.netease.arctic.server.utils.ConfigOptions;

public class ArcticManagementConf {

  public static final ConfigOption<String> SERVER_BIND_HOST =
      ConfigOptions.key("server-bind-host")
          .stringType()
          .defaultValue("0.0.0.0")
          .withDescription("The host bound to the server.");

  public static final ConfigOption<String> SERVER_EXPOSE_HOST =
      ConfigOptions.key("server-expose-host")
          .stringType()
          .defaultValue("")
          .withDescription("The exposed host of the server.");

  public static final ConfigOption<String> ADMIN_USERNAME =
      ConfigOptions.key("admin-username")
          .stringType()
          .defaultValue("admin")
          .withDescription("The administrator account name.");

  public static final ConfigOption<String> ADMIN_PASSWORD =
      ConfigOptions.key("admin-password")
          .stringType()
          .defaultValue("admin")
          .withDescription("The administrator password");

  public static final ConfigOption<Long> EXTERNAL_CATALOG_REFRESH_INTERVAL =
      ConfigOptions.key("refresh-external-catalog-interval")
          .longType()
          .defaultValue(3 * 60 * 1000L)
          .withDescription("Interval to refresh the external catalog.");

  public static final ConfigOption<Integer> EXPIRE_THREAD_POOL_SIZE =
      ConfigOptions.key("expire-table-thread-count")
          .intType()
          .defaultValue(10)
          .withDescription("The number of threads used for table expiring.");

  public static final ConfigOption<Integer> ORPHAN_CLEAN_THREAD_POOL_SIZE =
      ConfigOptions.key("clean-orphan-file-thread-count")
          .intType()
          .defaultValue(10)
          .withDescription("The number of threads used for orphan files cleaning.");

  public static final ConfigOption<Integer> SUPPORT_HIVE_SYNC_THREAD_POOL_SIZE =
      ConfigOptions.key("sync-hive-tables-thread-count")
          .intType()
          .defaultValue(10)
          .withDescription("The number of threads used for synchronizing Hive tables.");

  public static final ConfigOption<Integer> SNAPSHOTS_REFRESHING_THREAD_POOL_SIZE =
      ConfigOptions.key("refresh-table-thread-count")
          .intType()
          .defaultValue(10)
          .withDescription("The number of threads used for refreshing tables.");

  public static final ConfigOption<Long> SNAPSHOTS_REFRESHING_INTERVAL =
      ConfigOptions.key("refresh-table-interval")
          .longType()
          .defaultValue(60000L)
          .withDescription("Interval for refreshing table metadata.");

  public static final ConfigOption<Boolean> HA_ENABLE =
      ConfigOptions.key("ha.enabled")
          .booleanType()
          .defaultValue(false)
          .withDescription("Whether to enable high availability mode.");

  public static final ConfigOption<String> HA_CLUSTER_NAME =
      ConfigOptions.key("ha.cluster-name")
          .stringType()
          .defaultValue("default")
          .withDescription("Arctic cluster name.");

  public static final ConfigOption<String> HA_ZOOKEEPER_ADDRESS =
      ConfigOptions.key("ha.zookeeper-address")
          .stringType()
          .defaultValue("")
          .withDescription("The Zookeeper address used for high availability.");

  public static final ConfigOption<Integer> THRIFT_BIND_PORT =
      ConfigOptions.key("thrift-server.bind-port")
          .intType()
          .defaultValue(9090)
          .withDescription("Port that the Thrift server is bound to.");

  public static final ConfigOption<Long> THRIFT_MAX_MESSAGE_SIZE =
      ConfigOptions.key("thrift-server.max-message-size")
          .longType()
          .defaultValue(100 * 1024 * 1024L)
          .withDescription("Maximum message size that the Thrift server can accept.");

  public static final ConfigOption<Integer> THRIFT_WORKER_THREADS =
      ConfigOptions.key("thrift-server.worker-thread-count")
          .intType()
          .defaultValue(20)
          .withDescription("The number of worker threads for the Thrift server.");

  public static final ConfigOption<Integer> THRIFT_SELECTOR_THREADS =
      ConfigOptions.key("thrift-server.selector-thread-count")
          .intType()
          .defaultValue(2)
          .withDescription("The number of selector threads for the Thrift server.");

  public static final ConfigOption<Integer> THRIFT_QUEUE_SIZE_PER_THREAD =
      ConfigOptions.key("thrift-server.selector-queue-size")
          .intType()
          .defaultValue(4)
          .withDescription("The number of queue size per selector thread for the Thrift server");

  public static final ConfigOption<Integer> HTTP_SERVER_PORT =
      ConfigOptions.key("http-server.bind-port")
          .intType()
          .defaultValue(19090)
          .withDescription("Port that the Http server is bound to.");

  public static final ConfigOption<Integer> OPTIMIZING_COMMIT_THREAD_POOL_SIZE =
      ConfigOptions.key("self-optimizing.commit-thread-count")
          .intType()
          .defaultValue(10)
          .withDescription("The number of threads that self-optimizing uses to submit results.");

  public static final ConfigOption<String> DB_TYPE =
      ConfigOptions.key("database.type")
          .stringType()
          .defaultValue("mysql")
          .withDescription("Database type.");

  public static final ConfigOption<String> DB_CONNECTION_URL =
      ConfigOptions.key("database.url")
          .stringType()
          .defaultValue("jdbc:mysql://127.0.0.1:3306/metadata?" +
              "serverTimezone=Asia/Shanghai&useUnicode=true&characterEncoding=UTF8" +
              "&autoReconnect=true&useAffectedRows=true")
          .withDescription("Database connection address");

  public static final ConfigOption<String> DB_DRIVER_CLASS_NAME =
      ConfigOptions.key("database.jdbc-driver-class")
          .stringType()
          .defaultValue("com.mysql.jdbc.Driver")
          .withDescription("The JDBC driver class name for connecting to the database.");

  public static final ConfigOption<String> DB_USER_NAME =
      ConfigOptions.key("database.username")
          .stringType()
          .defaultValue("root")
          .withDescription("The username for connecting to the database.");

  public static final ConfigOption<String> DB_PASSWORD =
      ConfigOptions.key("database.password")
          .stringType()
          .defaultValue("")
          .withDescription("The password for connecting to the database.");


  /**
   * config key prefix of terminal
   */
  public static final String TERMINAL_PREFIX = "terminal.";
  public static final ConfigOption<String> TERMINAL_BACKEND =
      ConfigOptions.key("terminal.backend")
          .stringType()
          .defaultValue("local")
          .withDescription("terminal backend implement. local, kyuubi are supported");

  public static final ConfigOption<String> TERMINAL_SESSION_FACTORY =
      ConfigOptions.key("terminal.factory")
          .stringType()
          .noDefaultValue()
          .withDescription("session factory implement of terminal.");

  public static final ConfigOption<Integer> TERMINAL_RESULT_LIMIT =
      ConfigOptions.key("terminal.result.limit")
          .intType()
          .defaultValue(1000)
          .withDescription("limit of result-set");

  public static final ConfigOption<Boolean> TERMINAL_STOP_ON_ERROR =
      ConfigOptions.key("terminal.stop-on-error")
          .booleanType()
          .defaultValue(false)
          .withDescription("stop script execution if any statement execute failed.");

  public static final ConfigOption<Integer> TERMINAL_SESSION_TIMEOUT =
      ConfigOptions.key("terminal.session.timeout")
          .intType()
          .defaultValue(30)
          .withDescription("session timeout in minute");

  public static final ConfigOption<Long> BLOCKER_TIMEOUT =
      ConfigOptions.key("blocker.timeout")
          .longType()
          .defaultValue(60000L)
          .withDescription("session timeout in Milliseconds");

  public static final String SYSTEM_CONFIG = "ams";

  public static final String CATALOG_CORE_SITE = "core-site";
  public static final String CATALOG_HDFS_SITE = "hdfs-site";
  public static final String CATALOG_HIVE_SITE = "hive-site";

  //container config
  public static final String CONTAINER_LIST = "containers";
  public static final String CONTAINER_NAME = "name";
  public static final String CONTAINER_IMPL = "container-impl";
  public static final String CONTAINER_PROPERTIES = "properties";

<<<<<<< HEAD
  //optimize config
  public static final String OPTIMIZER_GROUP_LIST = "optimizer_group";
=======
  //optimizer config
  public static final String OPTIMIZER_GROUP_LIST = "optimizer_groups";
>>>>>>> 73dd9a71
  public static final String OPTIMIZER_GROUP_NAME = "name";
  public static final String OPTIMIZER_GROUP_CONTAINER = "container";
  public static final String OPTIMIZER_GROUP_PROPERTIES = "properties";

  public static final String DB_TYPE_DERBY = "derby";
  public static final String DB_TYPE_MYSQL = "mysql";

}<|MERGE_RESOLUTION|>--- conflicted
+++ resolved
@@ -229,13 +229,8 @@
   public static final String CONTAINER_IMPL = "container-impl";
   public static final String CONTAINER_PROPERTIES = "properties";
 
-<<<<<<< HEAD
-  //optimize config
-  public static final String OPTIMIZER_GROUP_LIST = "optimizer_group";
-=======
   //optimizer config
   public static final String OPTIMIZER_GROUP_LIST = "optimizer_groups";
->>>>>>> 73dd9a71
   public static final String OPTIMIZER_GROUP_NAME = "name";
   public static final String OPTIMIZER_GROUP_CONTAINER = "container";
   public static final String OPTIMIZER_GROUP_PROPERTIES = "properties";
