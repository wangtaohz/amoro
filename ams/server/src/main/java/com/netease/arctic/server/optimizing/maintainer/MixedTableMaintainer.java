/*
 * Licensed to the Apache Software Foundation (ASF) under one
 * or more contributor license agreements.  See the NOTICE file
 * distributed with this work for additional information
 * regarding copyright ownership.  The ASF licenses this file
 * to you under the Apache License, Version 2.0 (the
 * "License"); you may not use this file except in compliance
 * with the License.  You may obtain a copy of the License at
 *
 *    http://www.apache.org/licenses/LICENSE-2.0
 *
 * Unless required by applicable law or agreed to in writing, software
 * distributed under the License is distributed on an "AS IS" BASIS,
 * WITHOUT WARRANTIES OR CONDITIONS OF ANY KIND, either express or implied.
 * See the License for the specific language governing permissions and
 * limitations under the License.
 */

package com.netease.arctic.server.optimizing.maintainer;

import com.netease.arctic.IcebergFileEntry;
import com.netease.arctic.data.FileNameRules;
import com.netease.arctic.hive.utils.TableTypeUtil;
import com.netease.arctic.scan.TableEntriesScan;
import com.netease.arctic.server.table.TableRuntime;
import com.netease.arctic.server.utils.HiveLocationUtil;
import com.netease.arctic.server.utils.IcebergTableUtil;
import com.netease.arctic.table.ArcticTable;
import com.netease.arctic.table.KeyedTable;
import com.netease.arctic.table.TableProperties;
import com.netease.arctic.table.UnkeyedTable;
import com.netease.arctic.utils.ArcticTableUtil;
import com.netease.arctic.utils.CompatiblePropertyUtil;
import com.netease.arctic.utils.TablePropertyUtil;
import org.apache.commons.collections.CollectionUtils;
import org.apache.commons.collections.MapUtils;
import org.apache.iceberg.DataFile;
import org.apache.iceberg.DeleteFiles;
import org.apache.iceberg.FileContent;
import org.apache.iceberg.Snapshot;
import org.apache.iceberg.io.CloseableIterable;
import org.apache.iceberg.relocated.com.google.common.primitives.Longs;
import org.apache.iceberg.util.StructLikeMap;
import org.slf4j.Logger;
import org.slf4j.LoggerFactory;

import java.io.IOException;
import java.io.UncheckedIOException;
import java.util.ArrayList;
import java.util.HashSet;
import java.util.List;
import java.util.Map;
import java.util.Set;
import java.util.stream.Collectors;

/** Table maintainer for mixed-iceberg and mixed-hive tables. */
public class MixedTableMaintainer implements TableMaintainer {

  private static final Logger LOG = LoggerFactory.getLogger(MixedTableMaintainer.class);

  private final ArcticTable arcticTable;

  private ChangeTableMaintainer changeMaintainer;

  private final BaseTableMaintainer baseMaintainer;

  private final Set<String> changeFiles;

  private final Set<String> baseFiles;

  private final Set<String> hiveFiles;

  public MixedTableMaintainer(ArcticTable arcticTable) {
    this.arcticTable = arcticTable;
    if (arcticTable.isKeyedTable()) {
      changeMaintainer = new ChangeTableMaintainer(arcticTable.asKeyedTable().changeTable());
      baseMaintainer = new BaseTableMaintainer(arcticTable.asKeyedTable().baseTable());
      changeFiles =
          IcebergTableUtil.getAllContentFilePath(arcticTable.asKeyedTable().changeTable());
      baseFiles = IcebergTableUtil.getAllContentFilePath(arcticTable.asKeyedTable().baseTable());
    } else {
      baseMaintainer = new BaseTableMaintainer(arcticTable.asUnkeyedTable());
      changeFiles = new HashSet<>();
      baseFiles = IcebergTableUtil.getAllContentFilePath(arcticTable.asUnkeyedTable());
    }

    if (TableTypeUtil.isHive(arcticTable)) {
      hiveFiles = HiveLocationUtil.getHiveLocation(arcticTable);
    } else {
      hiveFiles = new HashSet<>();
    }
  }

  @Override
  public void cleanOrphanFiles(TableRuntime tableRuntime) {
    if (changeMaintainer != null) {
      changeMaintainer.cleanOrphanFiles(tableRuntime);
    }
    baseMaintainer.cleanOrphanFiles(tableRuntime);
  }

  @Override
  public void expireSnapshots(TableRuntime tableRuntime) {
    if (changeMaintainer != null) {
      changeMaintainer.expireSnapshots(tableRuntime);
    }
    baseMaintainer.expireSnapshots(tableRuntime);
  }

  protected void expireSnapshots(long mustOlderThan) {
    if (changeMaintainer != null) {
      changeMaintainer.expireSnapshots(mustOlderThan);
    }
    baseMaintainer.expireSnapshots(mustOlderThan);
  }

  protected void cleanContentFiles(long lastTime) {
    if (changeMaintainer != null) {
      changeMaintainer.cleanContentFiles(lastTime);
    }
    baseMaintainer.cleanContentFiles(lastTime);
  }

  protected void cleanMetadata(long lastTime) {
    if (changeMaintainer != null) {
      changeMaintainer.cleanMetadata(lastTime);
    }
    baseMaintainer.cleanMetadata(lastTime);
  }

  protected void cleanDanglingDeleteFiles() {
    if (changeMaintainer != null) {
      changeMaintainer.cleanDanglingDeleteFiles();
    }
    baseMaintainer.cleanDanglingDeleteFiles();
  }

  public ChangeTableMaintainer getChangeMaintainer() {
    return changeMaintainer;
  }

  public BaseTableMaintainer getBaseMaintainer() {
    return baseMaintainer;
  }

  @SafeVarargs
  private final Set<String> mergeSets(Set<String>... sets) {
    Set<String> result = new HashSet<>();
    for (Set<String> set : sets) {
      result.addAll(set);
    }
    return result;
  }

  public class ChangeTableMaintainer extends IcebergTableMaintainer {

    private static final int DATA_FILE_LIST_SPLIT = 3000;

    private final UnkeyedTable unkeyedTable;

    public ChangeTableMaintainer(UnkeyedTable unkeyedTable) {
      super(unkeyedTable);
      this.unkeyedTable = unkeyedTable;
    }

    @Override
    public Set<String> orphanFileCleanNeedToExcludeFiles() {
      return mergeSets(changeFiles, baseFiles, hiveFiles);
    }

    @Override
    public void expireSnapshots(TableRuntime tableRuntime) {
      expireSnapshots(Long.MAX_VALUE);
    }

    @Override
    public void expireSnapshots(long mustOlderThan) {
      long changeTTLPoint = getChangeTTLPoint();
      expireFiles(Longs.min(getChangeTTLPoint(), mustOlderThan));
      super.expireSnapshots(Longs.min(changeTTLPoint, mustOlderThan));
    }

    @Override
    protected long olderThanSnapshotNeedToExpire(long mustOlderThan) {
      long latestChangeFlinkCommitTime = fetchLatestFlinkCommittedSnapshotTime(unkeyedTable);
      return Longs.min(latestChangeFlinkCommitTime, mustOlderThan);
    }

    @Override
    protected Set<String> expireSnapshotNeedToExcludeFiles() {
      return mergeSets(baseFiles, hiveFiles);
    }

    public void expireFiles(long ttlPoint) {
      List<IcebergFileEntry> expiredDataFileEntries = getExpiredDataFileEntries(ttlPoint);
      deleteChangeFile(expiredDataFileEntries);
    }

    private long getChangeTTLPoint() {
      return System.currentTimeMillis()
          - CompatiblePropertyUtil.propertyAsLong(
                  unkeyedTable.properties(),
                  TableProperties.CHANGE_DATA_TTL,
                  TableProperties.CHANGE_DATA_TTL_DEFAULT)
              * 60
              * 1000;
    }

    private List<IcebergFileEntry> getExpiredDataFileEntries(long ttlPoint) {
      TableEntriesScan entriesScan =
          TableEntriesScan.builder(unkeyedTable).includeFileContent(FileContent.DATA).build();
      List<IcebergFileEntry> changeTTLFileEntries = new ArrayList<>();

      try (CloseableIterable<IcebergFileEntry> entries = entriesScan.entries()) {
        entries.forEach(
            entry -> {
              Snapshot snapshot = unkeyedTable.snapshot(entry.getSnapshotId());
              if (snapshot == null || snapshot.timestampMillis() < ttlPoint) {
                changeTTLFileEntries.add(entry);
              }
            });
      } catch (IOException e) {
        throw new UncheckedIOException("Failed to close manifest entry scan of " + table.name(), e);
      }
      return changeTTLFileEntries;
    }

    private void deleteChangeFile(List<IcebergFileEntry> expiredDataFileEntries) {
      KeyedTable keyedTable = arcticTable.asKeyedTable();
      if (CollectionUtils.isEmpty(expiredDataFileEntries)) {
        return;
      }

<<<<<<< HEAD
      StructLikeMap<Long> optimizedSequences = ArcticTableUtil.readOptimizedSequence(keyedTable);
      if (MapUtils.isEmpty(optimizedSequences)) {
=======
      StructLikeMap<Long> partitionMaxTransactionId =
          TablePropertyUtil.getPartitionOptimizedSequence(keyedTable);
      if (MapUtils.isEmpty(partitionMaxTransactionId)) {
>>>>>>> 9638433d
        LOG.info("table {} not contains max transaction id", keyedTable.id());
        return;
      }

      Map<String, List<IcebergFileEntry>> partitionDataFileMap =
          expiredDataFileEntries.stream()
              .collect(
                  Collectors.groupingBy(
                      entry -> keyedTable.spec().partitionToPath(entry.getFile().partition()),
                      Collectors.toList()));

      List<DataFile> changeDeleteFiles = new ArrayList<>();
      if (keyedTable.spec().isUnpartitioned()) {
        List<IcebergFileEntry> partitionDataFiles =
            partitionDataFileMap.get(
                keyedTable
                    .spec()
                    .partitionToPath(expiredDataFileEntries.get(0).getFile().partition()));

        Long optimizedSequence = optimizedSequences.get(TablePropertyUtil.EMPTY_STRUCT);
        if (optimizedSequence != null && CollectionUtils.isNotEmpty(partitionDataFiles)) {
          changeDeleteFiles.addAll(
              partitionDataFiles.stream()
                  .filter(
                      entry ->
                          FileNameRules.parseChangeTransactionId(
                                  entry.getFile().path().toString(), entry.getSequenceNumber())
                              <= optimizedSequence)
                  .map(entry -> (DataFile) entry.getFile())
                  .collect(Collectors.toList()));
        }
      } else {
<<<<<<< HEAD
        optimizedSequences.forEach((key, value) -> {
          List<IcebergFileEntry> partitionDataFiles =
              partitionDataFileMap.get(keyedTable.spec().partitionToPath(key));

          if (CollectionUtils.isNotEmpty(partitionDataFiles)) {
            changeDeleteFiles.addAll(partitionDataFiles.stream()
                .filter(entry -> FileNameRules.parseChangeTransactionId(
                    entry.getFile().path().toString(), entry.getSequenceNumber()) <= value)
                .map(entry -> (DataFile) entry.getFile())
                .collect(Collectors.toList()));
          }
        });
=======
        partitionMaxTransactionId.forEach(
            (key, value) -> {
              List<IcebergFileEntry> partitionDataFiles =
                  partitionDataFileMap.get(keyedTable.spec().partitionToPath(key));

              if (CollectionUtils.isNotEmpty(partitionDataFiles)) {
                changeDeleteFiles.addAll(
                    partitionDataFiles.stream()
                        .filter(
                            entry ->
                                FileNameRules.parseChangeTransactionId(
                                        entry.getFile().path().toString(),
                                        entry.getSequenceNumber())
                                    <= value)
                        .map(entry -> (DataFile) entry.getFile())
                        .collect(Collectors.toList()));
              }
            });
>>>>>>> 9638433d
      }
      tryClearChangeFiles(changeDeleteFiles);
    }

    private void tryClearChangeFiles(List<DataFile> changeFiles) {
      if (CollectionUtils.isEmpty(changeFiles)) {
        return;
      }
      try {
        for (int startIndex = 0;
            startIndex < changeFiles.size();
            startIndex += DATA_FILE_LIST_SPLIT) {
          int end = Math.min(startIndex + DATA_FILE_LIST_SPLIT, changeFiles.size());
          List<DataFile> tableFiles = changeFiles.subList(startIndex, end);
          LOG.info("{} delete {} change files", unkeyedTable.name(), tableFiles.size());
          if (!tableFiles.isEmpty()) {
            DeleteFiles changeDelete = unkeyedTable.newDelete();
            changeFiles.forEach(changeDelete::deleteFile);
            changeDelete.commit();
          }
          LOG.info(
              "{} change committed, delete {} files, complete {}/{}",
              unkeyedTable.name(),
              tableFiles.size(),
              end,
              changeFiles.size());
        }
      } catch (Throwable t) {
        LOG.error(unkeyedTable.name() + " failed to delete change files, ignore", t);
      }
    }
  }

  public class BaseTableMaintainer extends IcebergTableMaintainer {

    public BaseTableMaintainer(UnkeyedTable unkeyedTable) {
      super(unkeyedTable);
    }

    @Override
    public Set<String> orphanFileCleanNeedToExcludeFiles() {
      return mergeSets(changeFiles, baseFiles, hiveFiles);
    }

    @Override
    protected Set<String> expireSnapshotNeedToExcludeFiles() {
      return mergeSets(changeFiles, hiveFiles);
    }
  }
}<|MERGE_RESOLUTION|>--- conflicted
+++ resolved
@@ -231,14 +231,8 @@
         return;
       }
 
-<<<<<<< HEAD
       StructLikeMap<Long> optimizedSequences = ArcticTableUtil.readOptimizedSequence(keyedTable);
       if (MapUtils.isEmpty(optimizedSequences)) {
-=======
-      StructLikeMap<Long> partitionMaxTransactionId =
-          TablePropertyUtil.getPartitionOptimizedSequence(keyedTable);
-      if (MapUtils.isEmpty(partitionMaxTransactionId)) {
->>>>>>> 9638433d
         LOG.info("table {} not contains max transaction id", keyedTable.id());
         return;
       }
@@ -271,22 +265,7 @@
                   .collect(Collectors.toList()));
         }
       } else {
-<<<<<<< HEAD
         optimizedSequences.forEach((key, value) -> {
-          List<IcebergFileEntry> partitionDataFiles =
-              partitionDataFileMap.get(keyedTable.spec().partitionToPath(key));
-
-          if (CollectionUtils.isNotEmpty(partitionDataFiles)) {
-            changeDeleteFiles.addAll(partitionDataFiles.stream()
-                .filter(entry -> FileNameRules.parseChangeTransactionId(
-                    entry.getFile().path().toString(), entry.getSequenceNumber()) <= value)
-                .map(entry -> (DataFile) entry.getFile())
-                .collect(Collectors.toList()));
-          }
-        });
-=======
-        partitionMaxTransactionId.forEach(
-            (key, value) -> {
               List<IcebergFileEntry> partitionDataFiles =
                   partitionDataFileMap.get(keyedTable.spec().partitionToPath(key));
 
@@ -303,7 +282,6 @@
                         .collect(Collectors.toList()));
               }
             });
->>>>>>> 9638433d
       }
       tryClearChangeFiles(changeDeleteFiles);
     }
