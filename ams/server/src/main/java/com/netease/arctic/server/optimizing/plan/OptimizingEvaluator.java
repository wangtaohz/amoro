--- conflicted
+++ resolved
@@ -114,20 +114,15 @@
       return new CommonPartitionEvaluator(tableRuntime, partitionPath, partitionProperties, System.currentTimeMillis());
     } else {
       if (com.netease.arctic.hive.utils.TableTypeUtil.isHive(arcticTable)) {
-<<<<<<< HEAD
         if (com.netease.arctic.hive.utils.TableTypeUtil.isFullSnapshotHiveTable(arcticTable)) {
           return new FullSnapshotMixedHivePartitionPlan.FullSnapshotMixedHivePartitionEvaluator(tableRuntime,
-              partitionPath, System.currentTimeMillis(), arcticTable.isKeyedTable(), currentSnapshot.ref());
+              partitionPath, partitionProperties, System.currentTimeMillis(), arcticTable.isKeyedTable(),
+              currentSnapshot.ref());
         } else {
           String hiveLocation = (((SupportHive) arcticTable).hiveLocation());
-          return new MixedHivePartitionPlan.MixedHivePartitionEvaluator(tableRuntime, partitionPath, hiveLocation,
-              System.currentTimeMillis(), arcticTable.isKeyedTable());
+          return new MixedHivePartitionPlan.MixedHivePartitionEvaluator(tableRuntime, partitionPath,
+              partitionProperties, hiveLocation, System.currentTimeMillis(), arcticTable.isKeyedTable());
         }
-=======
-        String hiveLocation = (((SupportHive) arcticTable).hiveLocation());
-        return new MixedHivePartitionPlan.MixedHivePartitionEvaluator(tableRuntime, partitionPath, partitionProperties,
-            hiveLocation, System.currentTimeMillis(), arcticTable.isKeyedTable());
->>>>>>> 5759a95c
       } else {
         return new MixedIcebergPartitionPlan.MixedIcebergPartitionEvaluator(tableRuntime, partitionPath,
             partitionProperties, System.currentTimeMillis(), arcticTable.isKeyedTable());
