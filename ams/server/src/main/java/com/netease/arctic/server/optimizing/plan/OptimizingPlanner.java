--- conflicted
+++ resolved
@@ -40,11 +40,7 @@
 public class OptimizingPlanner extends OptimizingEvaluator {
   private static final Logger LOG = LoggerFactory.getLogger(OptimizingPlanner.class);
 
-<<<<<<< HEAD
-  private static final long MAX_INPUT_FILE_SIZE_PER_THREAD = 512 * 1024 * 1024; // 500MB
-=======
   private static final long MAX_INPUT_FILE_SIZE_PER_THREAD = 512 * 1024 * 1024; // 512MB
->>>>>>> 05d6fbf9
 
   private final TableFileScanHelper.PartitionFilter partitionFilter;
 
