--- conflicted
+++ resolved
@@ -241,17 +241,12 @@
         continue;
       }
       try {
-<<<<<<< HEAD
         OptimizingPlanner planner = new OptimizingPlanner(tableRuntime,
             tableManager.loadTable(tableRuntime.getTableIdentifier()), getAvailableCore(tableRuntime));
-=======
-        OptimizingPlanner planner =
-            new OptimizingPlanner(tableRuntime, arcticTable, currentSnapshot, getAvailableCore(tableRuntime));
->>>>>>> 3eb814b3
         if (planner.isNecessary()) {
           TableOptimizingProcess optimizingProcess = new TableOptimizingProcess(planner);
           if (LOG.isDebugEnabled()) {
-            LOG.debug("{} after plan getRuntime {} tasks", tableRuntime.getTableIdentifier(),
+            LOG.debug("{} after plan get {} tasks", tableRuntime.getTableIdentifier(),
                 optimizingProcess.getTaskMap().size());
           }
           optimizingProcess.taskMap.values().forEach(taskQueue::offer);
@@ -416,7 +411,7 @@
     @Override
     public void commit() {
       if (LOG.isDebugEnabled()) {
-        LOG.debug("{} getRuntime {} tasks of {} partitions to commit", tableRuntime.getTableIdentifier(),
+        LOG.debug("{} get {} tasks of {} partitions to commit", tableRuntime.getTableIdentifier(),
             taskMap.size(), taskMap.values());
       }
       try {
