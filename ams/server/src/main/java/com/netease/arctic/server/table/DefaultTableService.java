--- conflicted
+++ resolved
@@ -230,17 +230,8 @@
   @Override
   public long renewBlocker(TableIdentifier tableIdentifier, String blockerId) {
     checkStarted();
-<<<<<<< HEAD
-    TableRuntime tableRuntime = getRuntime(ServerTableIdentifier.of(tableIdentifier));
-    if (tableRuntime == null) {
-      throw new NoSuchObjectException(tableIdentifier.toString());
-    } else {
-      return tableRuntime.renew(blockerId, blockerTimeout);
-    }
-=======
     TableRuntime tableRuntime = getAndCheckExist(ServerTableIdentifier.of(tableIdentifier));
     return tableRuntime.renew(blockerId, blockerTimeout);
->>>>>>> 3eb814b3
   }
 
   @Override
