--- conflicted
+++ resolved
@@ -75,16 +75,10 @@
     Assert.assertEquals(optimizeType, optimizingProcess.getOptimizingType());
     Assert.assertEquals(
         fileCntBefore,
-<<<<<<< HEAD
         optimizingProcess.getSummary().getReRowDeletedDataFileCnt() +
             optimizingProcess.getSummary().getRewriteDataFileCnt() +
             optimizingProcess.getSummary().getEqDeleteFileCnt() +
             optimizingProcess.getSummary().getPosDeleteFileCnt());
-=======
-        optimizingProcess.getSummary().getRewriteDataFileCnt()
-            + optimizingProcess.getSummary().getEqDeleteFileCnt()
-            + optimizingProcess.getSummary().getPosDeleteFileCnt());
->>>>>>> 9638433d
     Assert.assertEquals(fileCntAfter, optimizingProcess.getSummary().getNewFileCnt());
   }
 
