--- conflicted
+++ resolved
@@ -25,12 +25,7 @@
 import com.netease.arctic.catalog.CatalogTestHelper;
 import com.netease.arctic.server.optimizing.scan.TableFileScanHelper;
 import com.netease.arctic.server.optimizing.scan.UnkeyedTableFileScanHelper;
-<<<<<<< HEAD
-import com.netease.arctic.server.utils.IcebergTableUtils;
-import org.junit.Assert;
-=======
 import com.netease.arctic.server.utils.IcebergTableUtil;
->>>>>>> 260a39ce
 import org.junit.Test;
 import org.junit.runner.RunWith;
 import org.junit.runners.Parameterized;
@@ -54,26 +49,7 @@
 
   @Test
   public void testFragmentFiles() {
-<<<<<<< HEAD
-    List<TaskDescriptor> taskDescriptors = testFragmentFilesBase();
-    Assert.assertEquals(1, taskDescriptors.size());
-    List<TableFileScanHelper.FileScanResult> actualFiles = scanFiles();
-    Assert.assertEquals(2, actualFiles.size());
-    List<IcebergDataFile> files = actualFiles.stream()
-        .map(TableFileScanHelper.FileScanResult::file)
-        .collect(Collectors.toList());
-    TaskDescriptor actual = taskDescriptors.get(0);
-    RewriteFilesInput rewriteFilesInput = new RewriteFilesInput(files.toArray(new IcebergDataFile[0]),
-        Collections.emptySet().toArray(new IcebergDataFile[0]),
-        Collections.emptySet().toArray(new IcebergContentFile[0]),
-        Collections.emptySet().toArray(new IcebergContentFile[0]), getArcticTable());
-
-    Map<String, String> properties = buildProperties();
-    TaskDescriptor expect = new TaskDescriptor(-1, getPartition(), rewriteFilesInput, properties);
-    assertTask(expect, actual);
-=======
     testFragmentFilesBase();
->>>>>>> 260a39ce
   }
 
   @Test
@@ -99,7 +75,7 @@
 
   @Override
   protected TableFileScanHelper getTableFileScanHelper() {
-    long baseSnapshotId = IcebergTableUtils.getSnapshotId(getArcticTable().asUnkeyedTable(), true);
+    long baseSnapshotId = IcebergTableUtil.getSnapshotId(getArcticTable().asUnkeyedTable(), true);
     return new UnkeyedTableFileScanHelper(getArcticTable().asUnkeyedTable(), baseSnapshotId);
   }
 }