--- conflicted
+++ resolved
@@ -48,15 +48,7 @@
     long baseSnapshotId = IcebergTableUtil.getSnapshotId(keyedTable.baseTable(), true);
     long changeSnapshotId = IcebergTableUtil.getSnapshotId(keyedTable.changeTable(), true);
 
-<<<<<<< HEAD
     return new KeyedTableSnapshot(baseSnapshotId, changeSnapshotId);
-=======
-    return new KeyedTableSnapshot(
-        baseSnapshotId,
-        changeSnapshotId,
-        partitionOptimizedSequence,
-        legacyPartitionMaxTransactionId);
->>>>>>> 9638433d
   }
 
   public static List<Record> generateRecord(
