/*
 *
 *  * Licensed to the Apache Software Foundation (ASF) under one
 *  * or more contributor license agreements.  See the NOTICE file
 *  * distributed with this work for additional information
 *  * regarding copyright ownership.  The ASF licenses this file
 *  * to you under the Apache License, Version 2.0 (the
 *  * "License"); you may not use this file except in compliance
 *  * with the License.  You may obtain a copy of the License at
 *  *
 *  *     http://www.apache.org/licenses/LICENSE-2.0
 *  *
 *  * Unless required by applicable law or agreed to in writing, software
 *  * distributed under the License is distributed on an "AS IS" BASIS,
 *  * WITHOUT WARRANTIES OR CONDITIONS OF ANY KIND, either express or implied.
 *  * See the License for the specific language governing permissions and
 *  * limitations under the License.
 *
 */

package com.netease.arctic.ams.api.process;

import com.netease.arctic.ams.api.Action;
import com.netease.arctic.ams.api.ServerTableIdentifier;
import com.netease.arctic.ams.api.StateField;

public class TableState implements ProcessState {

  @StateField private volatile long id;
  private final Action action;
  private final ServerTableIdentifier tableIdentifier;
<<<<<<< HEAD
  private long startTime;
  private long endTime = -1L;
  private ProcessStatus status = ProcessStatus.RUNNING;
  private volatile String failedReason;
  // TODO wangtaohz use Map<String, String> as summary?
=======
  @StateField private long startTime;
  @StateField private long endTime = -1L;
  @StateField private ProcessStatus status = ProcessStatus.RUNNING;
  @StateField private volatile String failedReason;
>>>>>>> 2b6377c6
  private volatile String summary;

  public TableState(Action action, ServerTableIdentifier tableIdentifier) {
    this.action = action;
    this.tableIdentifier = tableIdentifier;
  }

  public TableState(long id, Action action, ServerTableIdentifier tableIdentifier) {
    this.id = id;
    this.action = action;
    this.tableIdentifier = tableIdentifier;
  }

  @Override
  public long getId() {
    return id;
  }

  public String getName() {
    return action.getDescription();
  }

  public Action getAction() {
    return action;
  }

  public long getStartTime() {
    return startTime;
  }

  public long getEndTime() {
    return endTime;
  }

  public ProcessStatus getStatus() {
    return status;
  }

  @Override
  public String getSummary() {
    return summary;
  }

  @Override
  public long getQuotaRuntime() {
    return getDuration();
  }

  @Override
  public double getQuotaValue() {
    return 1;
  }

  public long getDuration() {
    return endTime > 0 ? endTime - startTime : System.currentTimeMillis() - startTime;
  }

  public ServerTableIdentifier getTableIdentifier() {
    return tableIdentifier;
  }

  protected void setSummary(String summary) {
    this.summary = summary;
  }

  protected void setStartTime(long startTime) {
    this.startTime = startTime;
  }

  protected void setStatus(ProcessStatus status) {
    if (status == ProcessStatus.SUCCESS
        || status == ProcessStatus.FAILED
        || status == ProcessStatus.CLOSED) {
      endTime = System.currentTimeMillis();
    } else if (this.status != ProcessStatus.RUNNING && status == ProcessStatus.RUNNING) {
      endTime = -1L;
      failedReason = null;
      summary = null;
    }
    this.status = status;
  }

  public String getFailedReason() {
    return failedReason;
  }

  protected void setFailedReason(String failedReason) {
    this.status = ProcessStatus.FAILED;
    this.failedReason = failedReason;
    this.endTime = System.currentTimeMillis();
  }

  protected void setId(long processId) {
    this.id = processId;
  }
}<|MERGE_RESOLUTION|>--- conflicted
+++ resolved
@@ -29,18 +29,11 @@
   @StateField private volatile long id;
   private final Action action;
   private final ServerTableIdentifier tableIdentifier;
-<<<<<<< HEAD
-  private long startTime;
-  private long endTime = -1L;
-  private ProcessStatus status = ProcessStatus.RUNNING;
-  private volatile String failedReason;
-  // TODO wangtaohz use Map<String, String> as summary?
-=======
   @StateField private long startTime;
   @StateField private long endTime = -1L;
   @StateField private ProcessStatus status = ProcessStatus.RUNNING;
   @StateField private volatile String failedReason;
->>>>>>> 2b6377c6
+  // TODO wangtaohz use Map<String, String> as summary?
   private volatile String summary;
 
   public TableState(Action action, ServerTableIdentifier tableIdentifier) {
