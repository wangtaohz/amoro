--- conflicted
+++ resolved
@@ -21,24 +21,14 @@
 package com.netease.arctic.ams.api;
 
 public enum Action {
-<<<<<<< HEAD
-
   // TODO wangtaohz data expiring
-  OPTIMIZING("optimizing"),
-  REFRESH_SNAPSHOT("refreshing"),
-  EXPIRE_SNAPSHOTS("expiring"),
-  // TODO wangtaohz useless action
-  EXPIRE_PROCESS("clean_meta"),
-  CLEAN_ORPHANED_FILES("clean_orphaned"),
-  HIVE_COMMIT_SYNC("sync_hive");
-=======
   OPTIMIZING("optimizing", 0),
   REFRESH_SNAPSHOT("refreshing", 1),
   EXPIRE_SNAPSHOTS("expiring", 2),
+  // TODO wangtaohz useless action
   EXPIRE_PROCESS("clean_meta", 3),
   CLEAN_ORPHANED_FILES("clean_orphaned", 4),
   HIVE_COMMIT_SYNC("sync_hive", 5);
->>>>>>> 229b2ba4
 
   private final String description;
   private final int dbValue;
