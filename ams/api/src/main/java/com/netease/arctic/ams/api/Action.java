--- conflicted
+++ resolved
@@ -26,20 +26,12 @@
 import java.util.Set;
 
 public enum Action {
-<<<<<<< HEAD
   // TODO wangtaohz data expiring
-  OPTIMIZING("optimizing", 0),
-  REFRESH_SNAPSHOT("refreshing", 1),
-  EXPIRE_SNAPSHOTS("expiring", 2),
-  // TODO wangtaohz useless action
-  EXPIRE_PROCESS("clean_meta", 3),
-  CLEAN_ORPHANED_FILES("clean_orphaned", 4),
-  HIVE_COMMIT_SYNC("sync_hive", 5);
-=======
   MINOR_OPTIMIZING("minor-optimizing", 0),
   MAJOR_OPTIMIZING("minor-optimizing", 1),
   EXTERNAL_OPTIMIZING("external-optimizing", 2),
   REFRESH_SNAPSHOT("refreshing", 10),
+  // TODO wangtaohz useless action
   EXPIRE_SNAPSHOTS("expiring", 11),
   CLEAN_ORPHANED_FILES("clean_orphaned", 12),
   HIVE_COMMIT_SYNC("sync_hive", 13);
@@ -52,7 +44,6 @@
   public static boolean isArbitrary(Action action) {
     return ARBITRARY_ACTIONS.contains(action);
   }
->>>>>>> 2b6377c6
 
   private final String description;
   private final int dbValue;
