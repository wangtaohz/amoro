--- conflicted
+++ resolved
@@ -28,7 +28,6 @@
 import com.netease.arctic.table.KeyedTable;
 import com.netease.arctic.table.TableIdentifier;
 import com.netease.arctic.table.TableProperties;
-import org.apache.hadoop.hive.metastore.api.Table;
 import org.apache.iceberg.PartitionSpec;
 import org.apache.iceberg.Table;
 import org.apache.thrift.TException;
@@ -79,7 +78,11 @@
     validateTableArcticProperties(table.id());
   }
 
-<<<<<<< HEAD
+  @Override
+  protected void assertIcebergTableStore(Table tableStore, boolean isBaseStore, boolean isKeyedTable) {
+    // mixed-hive does not check the table store
+  }
+
   @Test
   public void testCreateKeyedTableWithTag() throws TException {
     Map<String, String> properties = new HashMap<>();
@@ -111,7 +114,7 @@
 
     String dbName = table.id().getDatabase();
     String tbl = table.id().getTableName();
-    Table hiveTable = TEST_HMS.getHiveClient().getTable(dbName, tbl);
+    org.apache.hadoop.hive.metastore.api.Table hiveTable = TEST_HMS.getHiveClient().getTable(dbName, tbl);
     Map<String,String> tableParameter = hiveTable.getParameters();
 
     Assert.assertEquals(1, hiveTable.getPartitionKeys().size());
@@ -120,10 +123,5 @@
     Assert.assertTrue(tableParameter.containsKey(ARCTIC_TABLE_ROOT_LOCATION));
     Assert.assertTrue(tableParameter.get(ARCTIC_TABLE_ROOT_LOCATION).endsWith(tbl));
     Assert.assertTrue(tableParameter.containsKey(ARCTIC_TABLE_FLAG));
-=======
-  @Override
-  protected void assertIcebergTableStore(Table tableStore, boolean isBaseStore, boolean isKeyedTable) {
-    // mixed-hive does not check the table store
->>>>>>> 5759a95c
   }
 }