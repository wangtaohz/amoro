/*
 * Licensed to the Apache Software Foundation (ASF) under one
 * or more contributor license agreements.  See the NOTICE file
 * distributed with this work for additional information
 * regarding copyright ownership.  The ASF licenses this file
 * to you under the Apache License, Version 2.0 (the
 * "License"); you may not use this file except in compliance
 * with the License.  You may obtain a copy of the License at
 *
 *     http://www.apache.org/licenses/LICENSE-2.0
 *
 * Unless required by applicable law or agreed to in writing, software
 * distributed under the License is distributed on an "AS IS" BASIS,
 * WITHOUT WARRANTIES OR CONDITIONS OF ANY KIND, either express or implied.
 * See the License for the specific language governing permissions and
 * limitations under the License.
 */

package com.netease.arctic.hive.utils;

import com.netease.arctic.hive.HMSClientPool;
import com.netease.arctic.hive.HiveTableProperties;
import com.netease.arctic.hive.op.OverwriteHiveFiles;
import com.netease.arctic.hive.table.SupportHive;
import com.netease.arctic.op.OverwriteBaseFiles;
import com.netease.arctic.table.ArcticTable;
import com.netease.arctic.table.TableIdentifier;
import com.netease.arctic.table.TableProperties;
import com.netease.arctic.table.UnkeyedTable;
import com.netease.arctic.utils.TablePropertyUtil;
import org.apache.commons.collections.CollectionUtils;
import org.apache.hadoop.hive.metastore.Warehouse;
import org.apache.hadoop.hive.metastore.api.FieldSchema;
import org.apache.hadoop.hive.metastore.api.Partition;
import org.apache.hadoop.hive.metastore.api.Table;
import org.apache.iceberg.DataFile;
import org.apache.iceberg.FileScanTask;
import org.apache.iceberg.MetricsConfig;
import org.apache.iceberg.OverwriteFiles;
import org.apache.iceberg.PartitionSpec;
import org.apache.iceberg.Schema;
import org.apache.iceberg.StructLike;
import org.apache.iceberg.TableScan;
import org.apache.iceberg.UpdateSchema;
import org.apache.iceberg.data.TableMigrationUtil;
import org.apache.iceberg.io.CloseableIterable;
import org.apache.iceberg.mapping.NameMappingParser;
import org.apache.iceberg.relocated.com.google.common.annotations.VisibleForTesting;
import org.apache.iceberg.relocated.com.google.common.collect.Lists;
import org.apache.iceberg.relocated.com.google.common.collect.Maps;
import org.apache.iceberg.types.TypeUtil;
import org.apache.iceberg.types.Types;
import org.apache.iceberg.util.StructLikeMap;
import org.apache.thrift.TException;
import org.slf4j.Logger;
import org.slf4j.LoggerFactory;

import java.io.IOException;
import java.io.UncheckedIOException;
import java.time.LocalDate;
import java.time.format.DateTimeFormatter;
import java.util.ArrayList;
import java.util.Collection;
import java.util.HashMap;
import java.util.HashSet;
import java.util.List;
import java.util.Map;
import java.util.Objects;
import java.util.Set;
import java.util.stream.Collectors;

/**
 * Utils for syncing the metadata between the hive table and the arctic table.
 */
public class HiveMetaSynchronizer {

  private static final Logger LOG = LoggerFactory.getLogger(HiveMetaSynchronizer.class);

  /**
   * Synchronize the schema change of the hive table to arctic table
   *
   * @param table      arctic table to accept the schema change
   * @param hiveClient hive client
   */
  public static void syncHiveSchemaToArctic(ArcticTable table, HMSClientPool hiveClient) {
    try {
      Table hiveTable = hiveClient.run(client -> client.getTable(table.id().getDatabase(), table.id().getTableName()));
      Schema hiveSchema = HiveSchemaUtil.convertHiveSchemaToIcebergSchema(hiveTable, table.isKeyedTable() ?
          table.asKeyedTable().primaryKeySpec().fieldNames() : new ArrayList<>());
      UpdateSchema updateSchema = table.updateSchema();
      boolean update = updateStructSchema(table.id(), updateSchema, null,
          table.schema().asStruct(), hiveSchema.asStruct());
      if (update) {
        updateSchema.commit();
      }
    } catch (TException | InterruptedException e) {
      throw new RuntimeException("Failed to get hive table:" + table.id(), e);
    }
  }

  private static boolean updateStructSchema(
      TableIdentifier tableIdentifier, UpdateSchema updateSchema,
      String parentName, Types.StructType icebergStruct, Types.StructType hiveStruct) {
    boolean update = false;
    for (Types.NestedField hiveField : hiveStruct.fields()) {
      // to check if lowercase matches
      List<Types.NestedField> fields = icebergStruct
          .fields()
          .stream()
          .filter(f -> f.name().toLowerCase().equals(hiveField.name())).collect(Collectors.toList());
      if (fields.isEmpty()) {
        updateSchema.addColumn(parentName, hiveField.name(), hiveField.type(), hiveField.doc());
        update = true;
        LOG.info("Table {} sync new hive column {} to arctic", tableIdentifier, hiveField);
      } else if (fields.size() == 1) {
        Types.NestedField icebergField = fields.get(0);
        if (!icebergField.type().equals(hiveField.type()) ||
            !Objects.equals(icebergField.doc(), (hiveField.doc()))) {
          if (hiveField.type().isPrimitiveType() && icebergField.type().isPrimitiveType()) {
            if (TypeUtil.isPromotionAllowed(
                icebergField.type().asPrimitiveType(),
                hiveField.type().asPrimitiveType())) {
              String columnName = parentName == null ? hiveField.name() : parentName + "." + hiveField.name();
              updateSchema.updateColumn(columnName, hiveField.type().asPrimitiveType(), hiveField.doc());
              update = true;
              LOG.info("Table {} sync hive column {} to arctic", tableIdentifier, hiveField);
            } else {
              LOG.warn("Table {} sync hive column {} to arctic failed, because of type mismatch",
                  tableIdentifier, hiveField);
            }
          } else if (hiveField.type().isStructType() && icebergField.type().isStructType()) {
            String columnName = parentName == null ? hiveField.name() : parentName + "." + hiveField.name();
            update = update || updateStructSchema(tableIdentifier, updateSchema,
                columnName, icebergField.type().asStructType(), hiveField.type().asStructType());
          } else {
            LOG.warn("Table {} sync hive column {} to arctic failed, because of type mismatch",
                tableIdentifier, hiveField);
          }
        }
      } else {
        throw new RuntimeException("Exist columns with the same name: " + fields.get(0));
      }
    }
    return update;
  }

  public static void syncHiveDataToArctic(SupportHive table, HMSClientPool hiveClient) {
    syncHiveDataToArctic(table, hiveClient, false);
  }

  /**
   * Synchronize the data change of the hive table to arctic table
   *
   * @param table      arctic table to accept the data change
   * @param hiveClient hive client
   */
  public static void syncHiveDataToArctic(SupportHive table, HMSClientPool hiveClient, boolean force) {
    UnkeyedTable baseStore;
    if (table.isKeyedTable()) {
      baseStore = table.asKeyedTable().baseTable();
    } else {
      baseStore = table.asUnkeyedTable();
    }
    try {
      if (table.spec().isUnpartitioned()) {
        Table hiveTable =
            hiveClient.run(client -> client.getTable(table.id().getDatabase(), table.id().getTableName()));
        if (force || tableHasModified(baseStore, hiveTable)) {
          List<DataFile> hiveDataFiles = listHivePartitionFiles(table, Maps.newHashMap(),
              hiveTable.getSd().getLocation());
          List<DataFile> deleteFiles = Lists.newArrayList();
          try (CloseableIterable<FileScanTask> fileScanTasks = baseStore.newScan().planFiles()) {
            fileScanTasks.forEach(fileScanTask -> deleteFiles.add(fileScanTask.file()));
          } catch (IOException e) {
            throw new UncheckedIOException("Failed to close table scan of " + table.name(), e);
          }
          overwriteTable(table, deleteFiles, hiveDataFiles);
        }
      } else {
        // list all hive partitions.
        List<Partition> hivePartitions = hiveClient.run(client -> client.listPartitions(table.id().getDatabase(),
            table.id().getTableName(), Short.MAX_VALUE));
        // group arctic files by partition.
        StructLikeMap<Collection<DataFile>> filesGroupedByPartition
            = StructLikeMap.create(table.spec().partitionType());
        TableScan tableScan = baseStore.newScan();
        try (CloseableIterable<FileScanTask> fileScanTasks = tableScan.planFiles()) {
          for (org.apache.iceberg.FileScanTask fileScanTask : fileScanTasks) {
            filesGroupedByPartition.computeIfAbsent(fileScanTask.file().partition(), k -> Lists.newArrayList())
                .add(fileScanTask.file());
          }
        } catch (IOException e) {
          throw new UncheckedIOException("Failed to close table scan of " + table.name(), e);
        }
        StructLikeMap<Collection<DataFile>> filesMap = filesGroupedByPartition;
        List<DataFile> filesToDelete = Lists.newArrayList();
        List<DataFile> filesToAdd = Lists.newArrayList();
        List<StructLike> icebergPartitions = Lists.newArrayList(filesMap.keySet());
        for (Partition hivePartition : hivePartitions) {
          StructLike partitionData = HivePartitionUtil.buildPartitionData(hivePartition.getValues(), table.spec());
          icebergPartitions.remove(partitionData);
          if (force || partitionHasModified(baseStore, hivePartition, partitionData)) {
            List<DataFile> hiveDataFiles = listHivePartitionFiles(
                table,
                buildPartitionValueMap(hivePartition.getValues(), table.spec()),
                hivePartition.getSd().getLocation());
            if (filesMap.get(partitionData) != null) {
              filesToDelete.addAll(filesMap.get(partitionData));
              filesToAdd.addAll(hiveDataFiles);
              // make sure new partition is not created by arctic
            } else if (hivePartition.getParameters().get(HiveTableProperties.ARCTIC_TABLE_FLAG) == null &&
                hivePartition.getParameters().get(HiveTableProperties.ARCTIC_TABLE_FLAG_LEGACY) == null) {
              filesToAdd.addAll(hiveDataFiles);
            }
          }
        }

        icebergPartitions.forEach(partition -> {
          List<DataFile> dataFiles = Lists.newArrayList(filesMap.get(partition));
          if (dataFiles.size() > 0) {
            // make sure dropped partition with no files
            if (!table.io().exists(dataFiles.get(0).path().toString())) {
              filesToDelete.addAll(filesMap.get(partition));
            }
          }
        });
        overwriteTable(table, filesToDelete, filesToAdd);
      }
    } catch (TException | InterruptedException e) {
      throw new RuntimeException("Failed to get hive table:" + table.id(), e);
    }
  }

<<<<<<< HEAD
  public static void syncHiveDataToArcticWithTag(SupportHive table, HMSClientPool hiveClient) {
    try {
      // list all hive partitions.
      List<Partition> hivePartitions = hiveClient.run(client -> client.listPartitions(table.id().getDatabase(),
          table.id().getTableName(), Short.MAX_VALUE));
      List<String> hivePartitionNames = hiveClient.run(client -> client.listPartitionNames(table.id().getDatabase(),
          table.id().getTableName(), Short.MAX_VALUE));

      if (hivePartitions.size() != hivePartitionNames.size()) {
        throw new RuntimeException("Failed to get hive table:" + table.id() + ", " +
            "hivePartitions.size() != hivePartitionNames.size()");
      }


      for (int i = 0; i < hivePartitions.size(); i++) {
        Partition hivePartition = hivePartitions.get(i);
        String hivePartitionName = hivePartitionNames.get(i);
        if (hivePartitionName.endsWith("curr_day_full")) {
          continue;
        }
        List<DataFile> hiveDataFiles = HiveMetaSynchronizer.listHivePartitionFiles(
            table, Maps.newHashMap(), hivePartition.getSd().getLocation());
        overwriteTableWithTag(table, hiveDataFiles, hivePartitionName);
      }
    } catch (TException | InterruptedException e) {
      throw new RuntimeException("Failed to get hive table:" + table.id(), e);
    }
=======
  /**
   * Synchronize the data change of the arctic table to hive table
   * @param table support hive table
   */
  public static void syncArcticDataToHive(SupportHive table) {
    UnkeyedTable baseStore;
    if (table.isKeyedTable()) {
      baseStore = table.asKeyedTable().baseTable();
    } else {
      baseStore = table.asUnkeyedTable();
    }
    StructLikeMap<Map<String, String>> partitionProperty = baseStore.partitionProperty();

    try {
      if (baseStore.spec().isUnpartitioned()) {
        syncNoPartitionTable(table, partitionProperty);
      } else {
        syncPartitionTable(table, partitionProperty);
      }
    } catch (Exception e) {
      throw new RuntimeException("Failed to sync arctic data to hive:" + table.id(), e);
    }
  }

  /**
   * once getRuntime location from iceberg property, should update hive table location,
   * because only arctic update hive table location for unPartitioned table.
   */
  private static void syncNoPartitionTable(
      SupportHive table,
      StructLikeMap<Map<String, String>> partitionProperty) {
    Map<String, String> property = partitionProperty.get(TablePropertyUtil.EMPTY_STRUCT);
    if (property == null || property.get(HiveTableProperties.PARTITION_PROPERTIES_KEY_HIVE_LOCATION) == null) {
      LOG.debug("{} has no hive location in partition property", table.id());
      return;
    }

    String currentLocation = property.get(HiveTableProperties.PARTITION_PROPERTIES_KEY_HIVE_LOCATION);
    String hiveLocation;
    try {
      hiveLocation = table.getHMSClient().run(client -> {
        Table hiveTable = client.getTable(table.id().getDatabase(), table.id().getTableName());
        return hiveTable.getSd().getLocation();
      });
    } catch (Exception e) {
      LOG.error("{} getRuntime hive location failed", table.id(), e);
      return;
    }

    if (!Objects.equals(currentLocation, hiveLocation)) {
      try {
        table.getHMSClient().run(client -> {
          Table hiveTable = client.getTable(table.id().getDatabase(), table.id().getTableName());
          hiveTable.getSd().setLocation(currentLocation);
          client.alterTable(table.id().getDatabase(), table.id().getTableName(), hiveTable);
          return null;
        });
      } catch (Exception e) {
        LOG.error("{} alter hive location failed", table.id(), e);
      }
    }
  }

  private static void syncPartitionTable(
      SupportHive table,
      StructLikeMap<Map<String, String>> partitionProperty) throws Exception {
    Map<String, StructLike> icebergPartitionMap = new HashMap<>();
    for (StructLike structLike : partitionProperty.keySet()) {
      icebergPartitionMap.put(table.spec().partitionToPath(structLike), structLike);
    }
    List<String> icebergPartitions = new ArrayList<>(icebergPartitionMap.keySet());
    List<Partition> hivePartitions = table.getHMSClient().run(client ->
        client.listPartitions(table.id().getDatabase(), table.id().getTableName(), Short.MAX_VALUE));
    List<String> hivePartitionNames = table.getHMSClient().run(client ->
        client.listPartitionNames(table.id().getDatabase(), table.id().getTableName(), Short.MAX_VALUE));
    List<FieldSchema> partitionKeys = table.getHMSClient().run(client -> {
      Table hiveTable = client.getTable(table.id().getDatabase(), table.id().getTableName());
      return hiveTable.getPartitionKeys();
    });
    Map<String, Partition> hivePartitionMap = new HashMap<>();
    for (Partition hivePartition : hivePartitions) {
      hivePartitionMap.put(Warehouse.makePartName(partitionKeys, hivePartition.getValues()), hivePartition);
    }

    Set<String> inIcebergNotInHive = icebergPartitions.stream()
        .filter(partition -> !hivePartitionNames.contains(partition))
        .collect(Collectors.toSet());
    Set<String> inHiveNotInIceberg = hivePartitionNames.stream()
        .filter(partition -> !icebergPartitions.contains(partition))
        .collect(Collectors.toSet());
    Set<String> inBoth = icebergPartitions.stream()
        .filter(hivePartitionNames::contains)
        .collect(Collectors.toSet());

    if (CollectionUtils.isNotEmpty(inIcebergNotInHive)) {
      handleInIcebergPartitions(table, inIcebergNotInHive, icebergPartitionMap, partitionProperty);
    }

    if (CollectionUtils.isNotEmpty(inHiveNotInIceberg)) {
      handleInHivePartitions(table, inHiveNotInIceberg, hivePartitionMap);
    }

    if (CollectionUtils.isNotEmpty(inBoth)) {
      handleInBothPartitions(table, inBoth, hivePartitionMap, icebergPartitionMap, partitionProperty);
    }
  }

  /**
   * if iceberg partition location is existed, should update hive table location.
   */
  private static void handleInIcebergPartitions(
      ArcticTable arcticTable,
      Set<String> inIcebergNotInHive,
      Map<String, StructLike> icebergPartitionMap,
      StructLikeMap<Map<String, String>> partitionProperty) {
    inIcebergNotInHive.forEach(partition -> {
      Map<String, String> property = partitionProperty.get(icebergPartitionMap.get(partition));
      if (property == null || property.get(HiveTableProperties.PARTITION_PROPERTIES_KEY_HIVE_LOCATION) == null) {
        return;
      }
      String currentLocation = property.get(HiveTableProperties.PARTITION_PROPERTIES_KEY_HIVE_LOCATION);

      if (arcticTable.io().exists(currentLocation)) {
        int transientTime = Integer.parseInt(property
            .getOrDefault(HiveTableProperties.PARTITION_PROPERTIES_KEY_TRANSIENT_TIME, "0"));
        List<DataFile> dataFiles = getIcebergPartitionFiles(arcticTable, icebergPartitionMap.get(partition));
        HivePartitionUtil.createPartitionIfAbsent(((SupportHive) arcticTable).getHMSClient(),
            arcticTable,
            HivePartitionUtil.partitionValuesAsList(
                icebergPartitionMap.get(partition),
                arcticTable.spec().partitionType()),
            currentLocation, dataFiles, transientTime);
      }
    });
  }

  private static void handleInHivePartitions(
      ArcticTable arcticTable,
      Set<String> inHiveNotInIceberg,
      Map<String, Partition> hivePartitionMap) {
    inHiveNotInIceberg.forEach(partition -> {
      Partition hivePartition = hivePartitionMap.get(partition);
      boolean isArctic = CompatibleHivePropertyUtil.propertyAsBoolean(hivePartition.getParameters(),
          HiveTableProperties.ARCTIC_TABLE_FLAG, false);
      if (isArctic) {
        HivePartitionUtil.dropPartition(((SupportHive) arcticTable).getHMSClient(), arcticTable, hivePartition);
      }
    });
  }

  private static void handleInBothPartitions(
      ArcticTable arcticTable,
      Set<String> inBoth,
      Map<String, Partition> hivePartitionMap,
      Map<String, StructLike> icebergPartitionMap,
      StructLikeMap<Map<String, String>> partitionProperty) {
    Set<String> inHiveNotInIceberg = new HashSet<>();
    inBoth.forEach(partition -> {
      Map<String, String> property = partitionProperty.get(icebergPartitionMap.get(partition));
      if (property == null || property.get(HiveTableProperties.PARTITION_PROPERTIES_KEY_HIVE_LOCATION) == null) {
        inHiveNotInIceberg.add(partition);
        return;
      }

      String currentLocation = property.get(HiveTableProperties.PARTITION_PROPERTIES_KEY_HIVE_LOCATION);
      Partition hivePartition = hivePartitionMap.get(partition);

      if (!Objects.equals(currentLocation, hivePartition.getSd().getLocation())) {
        int transientTime = Integer.parseInt(property
            .getOrDefault(HiveTableProperties.PARTITION_PROPERTIES_KEY_TRANSIENT_TIME, "0"));
        List<DataFile> dataFiles = getIcebergPartitionFiles(arcticTable, icebergPartitionMap.get(partition));
        HivePartitionUtil.updatePartitionLocation(((SupportHive) arcticTable).getHMSClient(),
            arcticTable, hivePartition, currentLocation, dataFiles, transientTime);
      }
    });

    handleInHivePartitions(arcticTable, inHiveNotInIceberg, hivePartitionMap);
  }

  private static List<DataFile> getIcebergPartitionFiles(
      ArcticTable arcticTable,
      StructLike partition) {
    UnkeyedTable baseStore;
    baseStore = arcticTable.isKeyedTable() ? arcticTable.asKeyedTable().baseTable() : arcticTable.asUnkeyedTable();

    List<DataFile> partitionFiles = new ArrayList<>();
    arcticTable.io().doAs(() -> {
      try (CloseableIterable<FileScanTask> fileScanTasks = baseStore.newScan().planFiles()) {
        for (FileScanTask fileScanTask : fileScanTasks) {
          if (fileScanTask.file().partition().equals(partition)) {
            partitionFiles.add(fileScanTask.file());
          }
        }
      }

      return null;
    });

    return partitionFiles;
>>>>>>> 5759a95c
  }

  @VisibleForTesting
  static boolean partitionHasModified(
      UnkeyedTable arcticTable, Partition hivePartition,
      StructLike partitionData) {
    String hiveTransientTime = hivePartition.getParameters().get("transient_lastDdlTime");
    String arcticTransientTime = arcticTable.partitionProperty().containsKey(partitionData) ?
        arcticTable.partitionProperty().get(partitionData)
            .get(HiveTableProperties.PARTITION_PROPERTIES_KEY_TRANSIENT_TIME) : null;
    String hiveLocation = hivePartition.getSd().getLocation();
    String arcticPartitionLocation = arcticTable.partitionProperty().containsKey(partitionData) ?
        arcticTable.partitionProperty().get(partitionData)
            .get(HiveTableProperties.PARTITION_PROPERTIES_KEY_HIVE_LOCATION) : null;

    // hive partition location is modified only in arctic full optimize, So if the hive partition location is
    // different from the arctic partition location, it is not necessary to trigger synchronization from the hive
    // side to the arctic
    if (arcticPartitionLocation != null && !arcticPartitionLocation.equals(hiveLocation)) {
      return false;
    }

    // compare hive partition parameter transient_lastDdlTime with arctic partition properties to
    // find out if the partition is changed.
    if (arcticTransientTime == null || !arcticTransientTime.equals(hiveTransientTime)) {
      return true;
    }
    return false;
  }

  @VisibleForTesting
  static boolean tableHasModified(UnkeyedTable arcticTable, Table table) {
    String hiveTransientTime = table.getParameters().get("transient_lastDdlTime");
    StructLikeMap<Map<String, String>> structLikeMap = arcticTable.partitionProperty();
    String arcticTransientTime = null;
    if (structLikeMap.get(TablePropertyUtil.EMPTY_STRUCT) != null) {
      arcticTransientTime = structLikeMap.get(TablePropertyUtil.EMPTY_STRUCT)
          .get(HiveTableProperties.PARTITION_PROPERTIES_KEY_TRANSIENT_TIME);
    }
    String hiveLocation = table.getSd().getLocation();
    String arcticPartitionLocation = arcticTable.partitionProperty().containsKey(TablePropertyUtil.EMPTY_STRUCT) ?
        arcticTable.partitionProperty().get(TablePropertyUtil.EMPTY_STRUCT)
            .get(HiveTableProperties.PARTITION_PROPERTIES_KEY_HIVE_LOCATION) : null;

    // hive partition location is modified only in arctic full optimize, So if the hive partition location is
    // different from the arctic partition location, it is not necessary to trigger synchronization from the hive
    // side to the arctic
    if (arcticPartitionLocation != null && !arcticPartitionLocation.equals(hiveLocation)) {
      return false;
    }

    // compare hive partition parameter transient_lastDdlTime with arctic partition properties to
    // find out if the partition is changed.
    if (arcticTransientTime == null || !arcticTransientTime.equals(hiveTransientTime)) {
      return true;
    }
    return false;
  }

  private static List<DataFile> listHivePartitionFiles(
      SupportHive arcticTable, Map<String, String> partitionValueMap,
      String partitionLocation) {
    return arcticTable.io().doAs(() -> TableMigrationUtil.listPartition(partitionValueMap, partitionLocation,
        arcticTable.properties().getOrDefault(
            TableProperties.DEFAULT_FILE_FORMAT,
            TableProperties.DEFAULT_FILE_FORMAT_DEFAULT),
        arcticTable.spec(), arcticTable.io().getConf(),
        MetricsConfig.fromProperties(arcticTable.properties()), NameMappingParser.fromJson(
            arcticTable.properties().get(org.apache.iceberg.TableProperties.DEFAULT_NAME_MAPPING))));
  }

  private static Map<String, String> buildPartitionValueMap(List<String> partitionValues, PartitionSpec spec) {
    Map<String, String> partitionValueMap = Maps.newHashMap();
    for (int i = 0; i < partitionValues.size(); i++) {
      partitionValueMap.put(spec.fields().get(i).name(), partitionValues.get(i));
    }
    return partitionValueMap;
  }

  private static void overwriteTable(ArcticTable table, List<DataFile> filesToDelete, List<DataFile> filesToAdd) {
    if (filesToDelete.size() > 0 || filesToAdd.size() > 0) {
      LOG.info("Table {} sync hive data change to arctic, delete files: {}, add files {}", table.id(),
          filesToDelete.stream().map(DataFile::path).collect(Collectors.toList()),
          filesToAdd.stream().map(DataFile::path).collect(Collectors.toList()));
      if (table.isKeyedTable()) {
        long txId = table.asKeyedTable().beginTransaction(null);
        OverwriteBaseFiles overwriteBaseFiles = table.asKeyedTable().newOverwriteBaseFiles();
        overwriteBaseFiles.set(OverwriteHiveFiles.PROPERTIES_VALIDATE_LOCATION, "false");
        filesToDelete.forEach(overwriteBaseFiles::deleteFile);
        filesToAdd.forEach(overwriteBaseFiles::addFile);
        overwriteBaseFiles.updateOptimizedSequenceDynamically(txId);
        overwriteBaseFiles.commit();
      } else {
        OverwriteFiles overwriteFiles = table.asUnkeyedTable().newOverwrite();
        overwriteFiles.set(OverwriteHiveFiles.PROPERTIES_VALIDATE_LOCATION, "false");
        filesToDelete.forEach(overwriteFiles::deleteFile);
        filesToAdd.forEach(overwriteFiles::addFile);
        overwriteFiles.commit();
      }
    }
  }

  private static void overwriteTableWithTag(ArcticTable table, List<DataFile> filesToAdd, String partitionName) {
    if (filesToAdd.size() > 0) {
      LOG.info("Table {} sync hive data change to arctic, add files {}", table.id(),
          filesToAdd.stream().map(DataFile::path).collect(Collectors.toList()));
      if (table.isKeyedTable()) {
        long txId = table.asKeyedTable().beginTransaction(null);
        OverwriteBaseFiles overwriteBaseFiles = table.asKeyedTable().newOverwriteBaseFiles();
        overwriteBaseFiles.set(OverwriteHiveFiles.PROPERTIES_VALIDATE_LOCATION, "false");
        List<DataFile> filesToDelete = new ArrayList<>();
        long startTime = System.currentTimeMillis();
        try (CloseableIterable<FileScanTask> fileScanTasks = table.asKeyedTable().baseTable().newScan().planFiles()) {
          fileScanTasks.forEach(fileScanTask -> filesToDelete.add(fileScanTask.file()));
        } catch (IOException e) {
          throw new UncheckedIOException("Failed to close table scan of " + table.name(), e);
        }
        LOG.info("Table {} scan files cost {} ms", table.id(), System.currentTimeMillis() - startTime);
        filesToDelete.forEach(overwriteBaseFiles::deleteFile);
        filesToAdd.forEach(overwriteBaseFiles::addFile);
        overwriteBaseFiles.updateOptimizedSequenceDynamically(txId);
        overwriteBaseFiles.commit();
        LocalDate date = LocalDate.parse(partitionName.substring(partitionName.lastIndexOf("=") + 1),
            DateTimeFormatter.ofPattern(table.properties().getOrDefault(
            HiveTableProperties.HIVE_PARTITION_FORMAT,
            HiveTableProperties.HIVE_PARTITION_FORMAT_DEFAULT)));
        String tagName = date.format(DateTimeFormatter.ofPattern(
            table.properties().getOrDefault(TableProperties.AUTO_CREATE_TAG_FORMAT,
            TableProperties.AUTO_CREATE_TAG_FORMAT_DEFAULT)));
        table.asKeyedTable().baseTable().manageSnapshots()
            .createTag(tagName, table.asKeyedTable().baseTable().currentSnapshot().snapshotId()).commit();
      } else {
        throw new RuntimeException("rewriteTableWithTag only support unkeyed table");
      }
    }
  }
}<|MERGE_RESOLUTION|>--- conflicted
+++ resolved
@@ -231,7 +231,6 @@
     }
   }
 
-<<<<<<< HEAD
   public static void syncHiveDataToArcticWithTag(SupportHive table, HMSClientPool hiveClient) {
     try {
       // list all hive partitions.
@@ -259,7 +258,8 @@
     } catch (TException | InterruptedException e) {
       throw new RuntimeException("Failed to get hive table:" + table.id(), e);
     }
-=======
+  }
+
   /**
    * Synchronize the data change of the arctic table to hive table
    * @param table support hive table
@@ -459,7 +459,6 @@
     });
 
     return partitionFiles;
->>>>>>> 5759a95c
   }
 
   @VisibleForTesting
