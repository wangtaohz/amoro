<?xml version="1.0" encoding="UTF-8"?>
<!--
  ~ Licensed to the Apache Software Foundation (ASF) under one
  ~ or more contributor license agreements.  See the NOTICE file
  ~ distributed with this work for additional information
  ~ regarding copyright ownership.  The ASF licenses this file
  ~ to you under the Apache License, Version 2.0 (the
  ~ "License"); you may not use this file except in compliance
  ~ with the License.  You may obtain a copy of the License at
  ~
  ~     http://www.apache.org/licenses/LICENSE-2.0
  ~
  ~ Unless required by applicable law or agreed to in writing, software
  ~ distributed under the License is distributed on an "AS IS" BASIS,
  ~ WITHOUT WARRANTIES OR CONDITIONS OF ANY KIND, either express or implied.
  ~ See the License for the specific language governing permissions and
  ~ limitations under the License.
  -->
<project xmlns="http://maven.apache.org/POM/4.0.0" xmlns:xsi="http://www.w3.org/2001/XMLSchema-instance"
         xsi:schemaLocation="http://maven.apache.org/POM/4.0.0 http://maven.apache.org/xsd/maven-4.0.0.xsd">
    <modelVersion>4.0.0</modelVersion>

    <groupId>com.netease.amoro</groupId>
    <artifactId>amoro-parent</artifactId>
    <version>0.5.1-SNAPSHOT</version>
    <packaging>pom</packaging>

    <name>Amoro Project Parent</name>
    <description>Amoro is a Lakehouse management system built on open data formats.</description>
    <url>https://amoro.netease.com</url>

    <licenses>
        <license>
            <name>The Apache Software License, Version 2.0</name>
            <url>https://www.apache.org/licenses/LICENSE-2.0.txt</url>
            <distribution>manual</distribution>
        </license>
    </licenses>

    <modules>
        <module>core</module>
        <module>hive</module>
        <module>flink</module>
        <module>spark</module>
        <module>trino</module>
        <module>ams</module>
        <module>dist</module>
    </modules>

    <scm>
        <connection>scm:git:git@github.com:NetEase/amoro.git</connection>
        <developerConnection>scm:git:git@github.com:NetEase/amoro.git</developerConnection>
        <tag>HEAD</tag>
        <url>scm:git:git@github.com:NetEase/amoro.git</url>
    </scm>

    <issueManagement>
        <system>GitHub Issues</system>
        <url>https://github.com/NetEase/amoro/issues</url>
    </issueManagement>

    <properties>
        <maven.compiler.source>8</maven.compiler.source>
        <maven.compiler.target>8</maven.compiler.target>

        <project.build.sourceEncoding>UTF-8</project.build.sourceEncoding>
        <java.version>1.8</java.version>
        <root.dir>${project.basedir}</root.dir>
        <maven.scalastyle.skip>false</maven.scalastyle.skip>
        <jacoco.flink.skip>false</jacoco.flink.skip>

        <maven-assembly-plugin.version>3.3.0</maven-assembly-plugin.version>
        <maven-checkstyle-plugin.version>3.2.1</maven-checkstyle-plugin.version>
        <maven-jar-plugin-version>3.0.2</maven-jar-plugin-version>
        <maven-source-plugin-version>2.2.1</maven-source-plugin-version>
        <maven-javadoc-plugin.version>3.3.0</maven-javadoc-plugin.version>
        <maven-gpg-plugin.version>3.0.1</maven-gpg-plugin.version>
        <maven-deploy-plugin.version>3.0.0-M1</maven-deploy-plugin.version>
        <maven-shade-plugin.version>3.2.4</maven-shade-plugin.version>
        <maven-scala-plugin.version>4.8.1</maven-scala-plugin.version>
        <maven-antlr4-plugin.version>4.3</maven-antlr4-plugin.version>
        <maven-surefire-plugin.version>3.0.0-M7</maven-surefire-plugin.version>
        <maven-compiler-plugin.version>3.8.1</maven-compiler-plugin.version>
        <maven-dependency-plugin.version>3.3.0</maven-dependency-plugin.version>
        <maven-antrun-plugin.version>3.0.0</maven-antrun-plugin.version>
        <maven-jacoco-plugin.version>0.8.7</maven-jacoco-plugin.version>
        <maven-spotless-plugin.version>2.27.2</maven-spotless-plugin.version>
        <maven-scalastyle-plugin.version>1.0.0</maven-scalastyle-plugin.version>

        <iceberg.version>1.3.0</iceberg.version>
<<<<<<< HEAD
        <hadoop.version>3.1.1</hadoop.version>
=======
        <hive.version>3.1.1</hive.version>
>>>>>>> 4ccd5d79
        <hadoop.version>3.2.2</hadoop.version>
        <scala.binary.version>2.12</scala.binary.version>
        <args4j.version>2.33</args4j.version>
        <mysql-jdbc.version>8.0.30</mysql-jdbc.version>
        <slf4j.version>1.7.30</slf4j.version>
        <log4j.version>2.20.0</log4j.version>
        <junit4.version>4.13</junit4.version>
        <junit5.jupiter.version>5.9.1</junit5.jupiter.version>
        <junit5.vintage.version>5.9.1</junit5.vintage.version>
        <junit5.platform.version>1.9.1</junit5.platform.version>
        <commons-pool2.version>2.10.0</commons-pool2.version>
        <commons-lang3.version>3.12.0</commons-lang3.version>
        <cglib.version>2.2.2</cglib.version>
        <mockito.version>3.12.4</mockito.version>
        <parquet-hadoop.version>1.12.0</parquet-hadoop.version>
        <curator.version>5.2.1</curator.version>
        <zookeeper.version>3.7.1</zookeeper.version>
        <fastjson.version>1.2.75</fastjson.version>
        <parquet-avro.version>1.12.2</parquet-avro.version>
        <orc-core.version>1.7.2</orc-core.version>
        <awssdk.version>2.20.5</awssdk.version>
        <!--        <guava.version>32.1.1-jre</guava.version>-->
        <terminal.spark.version>3.3.2</terminal.spark.version>
        <terminal.spark.major.version>3.3</terminal.spark.major.version>
    </properties>

    <dependencyManagement>
        <dependencies>
            <dependency>
                <groupId>com.netease.amoro</groupId>
                <artifactId>amoro-ams-api</artifactId>
                <version>${project.version}</version>
            </dependency>

            <dependency>
                <groupId>com.netease.amoro</groupId>
                <artifactId>amoro-core</artifactId>
                <version>${project.version}</version>
            </dependency>

            <dependency>
                <groupId>com.netease.amoro</groupId>
                <artifactId>amoro-hive</artifactId>
                <version>${project.version}</version>
            </dependency>

            <dependency>
                <groupId>org.apache.commons</groupId>
                <artifactId>commons-pool2</artifactId>
                <version>${commons-pool2.version}</version>
            </dependency>

            <dependency>
                <groupId>org.apache.commons</groupId>
                <artifactId>commons-lang3</artifactId>
                <version>${commons-lang3.version}</version>
            </dependency>

            <dependency>
                <groupId>org.apache.iceberg</groupId>
                <artifactId>iceberg-core</artifactId>
                <version>${iceberg.version}</version>
            </dependency>

            <dependency>
                <groupId>org.apache.iceberg</groupId>
                <artifactId>iceberg-data</artifactId>
                <version>${iceberg.version}</version>
            </dependency>

            <dependency>
                <groupId>org.apache.iceberg</groupId>
                <artifactId>iceberg-orc</artifactId>
                <version>${iceberg.version}</version>
            </dependency>

            <dependency>
                <groupId>org.apache.iceberg</groupId>
                <artifactId>iceberg-common</artifactId>
                <version>${iceberg.version}</version>
            </dependency>

            <dependency>
                <groupId>org.apache.iceberg</groupId>
                <artifactId>iceberg-parquet</artifactId>
                <version>${iceberg.version}</version>
            </dependency>

            <dependency>
                <groupId>org.apache.iceberg</groupId>
                <artifactId>iceberg-flink</artifactId>
                <version>${iceberg.version}</version>
            </dependency>

            <dependency>
                <groupId>org.apache.iceberg</groupId>
                <artifactId>iceberg-hive-metastore</artifactId>
                <version>${iceberg.version}</version>
            </dependency>

            <dependency>
                <groupId>org.apache.iceberg</groupId>
                <artifactId>iceberg-bundled-guava</artifactId>
                <version>${iceberg.version}</version>
            </dependency>

            <dependency>
                <groupId>org.apache.iceberg</groupId>
                <artifactId>iceberg-aws</artifactId>
                <version>${iceberg.version}</version>
            </dependency>

            <dependency>
                <groupId>org.apache.parquet</groupId>
                <artifactId>parquet-avro</artifactId>
                <version>${parquet-avro.version}</version>
                <exclusions>
                    <exclusion>
                        <groupId>org.apache.parquet</groupId>
                        <artifactId>parquet-hadoop</artifactId>
                    </exclusion>

                </exclusions>
            </dependency>

            <dependency>
                <groupId>org.apache.hadoop</groupId>
                <artifactId>hadoop-common</artifactId>
                <version>${hadoop.version}</version>
            </dependency>

            <dependency>
                <groupId>org.apache.hadoop</groupId>
                <artifactId>hadoop-auth</artifactId>
                <version>${hadoop.version}</version>
            </dependency>

            <dependency>
                <groupId>org.apache.hadoop</groupId>
                <artifactId>hadoop-mapreduce-client-common</artifactId>
                <version>${hadoop.version}</version>
            </dependency>

            <dependency>
                <groupId>org.apache.hadoop</groupId>
                <artifactId>hadoop-client</artifactId>
                <version>${hadoop.version}</version>
                <exclusions>
                    <exclusion>
                        <groupId>com.google.code.gson</groupId>
                        <artifactId>gson</artifactId>
                    </exclusion>
                    <exclusion>
                        <groupId>org.apache.parquet</groupId>
                        <artifactId>parquet-hadoop-bundle</artifactId>
                    </exclusion>
                    <exclusion>
                        <groupId>javax.servlet</groupId>
                        <artifactId>servlet-api</artifactId>
                    </exclusion>
                    <exclusion>
                        <groupId>org.apache.logging.log4j</groupId>
                        <artifactId>*</artifactId>
                    </exclusion>
                    <exclusion>
                        <groupId>org.slf4j</groupId>
                        <artifactId>*</artifactId>
                    </exclusion>
                </exclusions>
            </dependency>

            <dependency>
                <groupId>org.slf4j</groupId>
                <artifactId>slf4j-api</artifactId>
                <version>${slf4j.version}</version>
            </dependency>

            <dependency>
                <groupId>org.apache.logging.log4j</groupId>
                <artifactId>log4j-slf4j-impl</artifactId>
                <version>${log4j.version}</version>
            </dependency>

            <dependency>
                <groupId>org.apache.logging.log4j</groupId>
                <artifactId>log4j-api</artifactId>
                <version>${log4j.version}</version>
            </dependency>

            <dependency>
                <groupId>org.apache.logging.log4j</groupId>
                <artifactId>log4j-core</artifactId>
                <version>${log4j.version}</version>
            </dependency>

            <dependency>
                <!-- API bridge between log4j 1 and 2 -->
                <groupId>org.apache.logging.log4j</groupId>
                <artifactId>log4j-1.2-api</artifactId>
                <version>${log4j.version}</version>
            </dependency>

            <dependency>
                <groupId>args4j</groupId>
                <artifactId>args4j</artifactId>
                <version>${args4j.version}</version>
            </dependency>

            <dependency>
                <groupId>mysql</groupId>
                <artifactId>mysql-connector-java</artifactId>
                <version>${mysql-jdbc.version}</version>
            </dependency>

            <dependency>
                <groupId>org.apache.orc</groupId>
                <artifactId>orc-core</artifactId>
                <version>${orc-core.version}</version>
                <classifier>nohive</classifier>
            </dependency>

            <dependency>
                <groupId>cglib</groupId>
                <artifactId>cglib</artifactId>
                <version>${cglib.version}</version>
            </dependency>

            <dependency>
                <groupId>software.amazon.awssdk</groupId>
                <artifactId>s3</artifactId>
                <version>${awssdk.version}</version>
            </dependency>

            <dependency>
                <groupId>software.amazon.awssdk</groupId>
                <artifactId>glue</artifactId>
                <version>${awssdk.version}</version>
            </dependency>

            <dependency>
                <groupId>software.amazon.awssdk</groupId>
                <artifactId>kms</artifactId>
                <version>${awssdk.version}</version>
            </dependency>

            <dependency>
                <groupId>software.amazon.awssdk</groupId>
                <artifactId>dynamodb</artifactId>
                <version>${awssdk.version}</version>
            </dependency>

            <dependency>
                <groupId>software.amazon.awssdk</groupId>
                <artifactId>sts</artifactId>
                <version>${awssdk.version}</version>
            </dependency>

            <dependency>
                <groupId>software.amazon.awssdk</groupId>
                <artifactId>url-connection-client</artifactId>
                <version>${awssdk.version}</version>
            </dependency>

            <dependency>
                <groupId>junit</groupId>
                <artifactId>junit</artifactId>
                <version>${junit4.version}</version>
                <scope>test</scope>
            </dependency>

            <dependency>
                <groupId>org.junit.jupiter</groupId>
                <artifactId>junit-jupiter-api</artifactId>
                <version>${junit5.jupiter.version}</version>
                <scope>test</scope>
            </dependency>

            <dependency>
                <groupId>org.junit.jupiter</groupId>
                <artifactId>junit-jupiter</artifactId>
                <version>${junit5.jupiter.version}</version>
                <scope>test</scope>
            </dependency>

            <dependency>
                <groupId>org.junit.jupiter</groupId>
                <artifactId>junit-jupiter-engine</artifactId>
                <version>${junit5.jupiter.version}</version>
                <scope>test</scope>
            </dependency>

            <dependency>
                <groupId>org.junit.vintage</groupId>
                <artifactId>junit-vintage-engine</artifactId>
                <version>${junit5.vintage.version}</version>
                <scope>test</scope>
            </dependency>

            <dependency>
                <groupId>org.junit.platform</groupId>
                <artifactId>junit-platform-launcher</artifactId>
                <version>${junit5.platform.version}</version>
                <scope>test</scope>
            </dependency>

            <dependency>
                <groupId>org.junit.platform</groupId>
                <artifactId>junit-platform-suite-engine</artifactId>
                <version>${junit5.platform.version}</version>
                <scope>test</scope>
            </dependency>

            <dependency>
                <groupId>org.mockito</groupId>
                <artifactId>mockito-core</artifactId>
                <version>${mockito.version}</version>
                <scope>test</scope>
            </dependency>
        </dependencies>
    </dependencyManagement>

    <repositories>
        <repository>
            <releases>
                <enabled>true</enabled>
            </releases>
            <snapshots>
                <enabled>false</enabled>
            </snapshots>
            <id>central</id>
            <name>Maven Repository</name>
            <url>https://repo.maven.apache.org/maven2</url>
        </repository>

        <repository>
            <releases>
                <enabled>true</enabled>
            </releases>
            <snapshots>
                <enabled>false</enabled>
            </snapshots>
            <id>gcs-maven-central-mirror</id>
            <name>GCS Maven Central mirror Asia Pacific</name>
            <url>https://maven-central-asia.storage-download.googleapis.com/maven2/</url>
        </repository>
    </repositories>

    <pluginRepositories>
        <pluginRepository>
            <releases>
                <enabled>true</enabled>
            </releases>
            <snapshots>
                <enabled>false</enabled>
            </snapshots>
            <id>central</id>
            <url>https://repo.maven.apache.org/maven2</url>
        </pluginRepository>

        <pluginRepository>
            <releases>
                <enabled>true</enabled>
            </releases>
            <snapshots>
                <enabled>false</enabled>
            </snapshots>
            <id>gcs-maven-central-mirror</id>
            <name>GCS Maven Central mirror Asia Pacific</name>
            <url>https://maven-central-asia.storage-download.googleapis.com/maven2/</url>
        </pluginRepository>
    </pluginRepositories>

    <build>
        <pluginManagement>
            <plugins>
                <plugin>
                    <groupId>org.antlr</groupId>
                    <artifactId>antlr4-maven-plugin</artifactId>
                    <version>${maven-antlr4-plugin.version}</version>
                </plugin>
                <plugin>
                    <groupId>net.alchim31.maven</groupId>
                    <artifactId>scala-maven-plugin</artifactId>
                    <version>${maven-scala-plugin.version}</version>
                    <executions>
                        <execution>
                            <id>scala-compile-first</id>
                            <goals>
                                <goal>add-source</goal>
                                <goal>compile</goal>
                            </goals>
                            <phase>process-resources</phase>
                        </execution>
                        <execution>
                            <id>scala-test-compile</id>
                            <goals>
                                <goal>add-source</goal>
                                <goal>testCompile</goal>
                            </goals>
                            <phase>process-test-resources</phase>
                        </execution>
                    </executions>
                </plugin>
                <plugin>
                    <groupId>org.apache.maven.plugins</groupId>
                    <artifactId>maven-surefire-plugin</artifactId>
                    <version>${maven-surefire-plugin.version}</version>
                </plugin>
                <plugin>
                    <groupId>org.apache.maven.plugins</groupId>
                    <artifactId>maven-shade-plugin</artifactId>
                    <version>${maven-shade-plugin.version}</version>
                </plugin>
                <plugin>
                    <groupId>org.apache.maven.plugins</groupId>
                    <artifactId>maven-deploy-plugin</artifactId>
                    <version>${maven-deploy-plugin.version}</version>
                </plugin>
                <plugin>
                    <groupId>org.apache.maven.plugins</groupId>
                    <artifactId>maven-compiler-plugin</artifactId>
                    <version>${maven-compiler-plugin.version}</version>
                </plugin>
                <plugin>
                    <groupId>org.apache.maven.plugins</groupId>
                    <artifactId>maven-checkstyle-plugin</artifactId>
                    <version>${maven-checkstyle-plugin.version}</version>
                    <configuration>
                        <configLocation>style/arctic-checkstyle.xml</configLocation>
                        <suppressionsLocation>style/suppressions.xml</suppressionsLocation>
                        <consoleOutput>true</consoleOutput>
                        <failsOnError>true</failsOnError>
                        <violationSeverity>warning</violationSeverity>
                        <sourceDirectories>
                            <sourceDirectory>${project.build.sourceDirectory}</sourceDirectory>
                        </sourceDirectories>
                        <excludes>**\/gen-antlr\/</excludes>
                    </configuration>
                    <executions>
                        <execution>
                            <id>validate</id>
                            <goals>
                                <goal>check</goal>
                            </goals>
                            <phase>validate</phase>
                        </execution>
                    </executions>
                </plugin>
                <plugin>
                    <groupId>org.apache.maven.plugins</groupId>
                    <artifactId>maven-dependency-plugin</artifactId>
                    <version>${maven-dependency-plugin.version}</version>
                </plugin>
                <plugin>
                    <artifactId>maven-antrun-plugin</artifactId>
                    <version>${maven-antrun-plugin.version}</version>
                </plugin>
                <plugin>
                    <groupId>org.jacoco</groupId>
                    <artifactId>jacoco-maven-plugin</artifactId>
                    <version>${maven-jacoco-plugin.version}</version>
                    <executions>
                        <execution>
                            <id>pre-test</id>
                            <goals>
                                <goal>prepare-agent</goal>
                            </goals>
                        </execution>
                        <execution>
                            <id>report</id>
                            <goals>
                                <goal>report</goal>
                            </goals>
                            <phase>test</phase>
                            <configuration>
                                <outputDirectory>${project.build.directory}/codecov</outputDirectory>
                            </configuration>
                        </execution>
                    </executions>
                </plugin>
                <plugin>
                    <groupId>org.apache.maven.plugins</groupId>
                    <artifactId>maven-jar-plugin</artifactId>
                    <version>${maven-jar-plugin-version}</version>
                    <executions>
                        <execution>
                            <goals>
                                <goal>test-jar</goal>
                            </goals>
                        </execution>
                    </executions>
                </plugin>
                <plugin>
                    <groupId>org.scalastyle</groupId>
                    <artifactId>scalastyle-maven-plugin</artifactId>
                    <version>${maven-scalastyle-plugin.version}</version>
                    <configuration>
                        <verbose>false</verbose>
                        <failOnViolation>true</failOnViolation>
                        <includeTestSourceDirectory>true</includeTestSourceDirectory>
                        <failOnWarning>false</failOnWarning>
                        <sourceDirectory>${project.basedir}/src/main/scala</sourceDirectory>
                        <testSourceDirectory>${project.basedir}/src/test/scala</testSourceDirectory>
                        <configLocation>style/scalastyle-config.xml</configLocation>
                        <outputFile>${project.build.directory}/scalastyle-output.xml</outputFile>
                        <outputEncoding>UTF-8</outputEncoding>
                        <skip>${maven.scalastyle.skip}</skip>
                    </configuration>
                    <executions>
                        <execution>
                            <id>validate</id>
                            <goals>
                                <goal>check</goal>
                            </goals>
                            <phase>validate</phase>
                        </execution>
                    </executions>
                </plugin>
                <plugin>
                    <groupId>com.diffplug.spotless</groupId>
                    <artifactId>spotless-maven-plugin</artifactId>
                    <version>${maven-spotless-plugin.version}</version>
                </plugin>
            </plugins>
        </pluginManagement>

        <plugins>
            <plugin>
                <groupId>org.apache.maven.plugins</groupId>
                <artifactId>maven-checkstyle-plugin</artifactId>
            </plugin>
            <plugin>
                <groupId>org.apache.maven.plugins</groupId>
                <artifactId>maven-jar-plugin</artifactId>
            </plugin>
            <plugin>
                <groupId>org.jacoco</groupId>
                <artifactId>jacoco-maven-plugin</artifactId>
            </plugin>
        </plugins>
    </build>

    <profiles>
        <profile>
            <id>hadoop2</id>
            <activation>
                <property>
                    <name>hadoop</name>
                    <value>v2</value>
                </property>
            </activation>
            <properties>
                <guava.version>14.0.1</guava.version>
                <hive.version>2.1.1</hive.version>
                <hadoop.version>2.9.2</hadoop.version>
                <terminal.spark.version>3.1.2</terminal.spark.version>
                <terminal.spark.major.version>3.1</terminal.spark.major.version>
            </properties>
        </profile>
        <profile>
            <id>hadoop3</id>
            <activation>
                <property>
                    <name>!hadoop</name>
                </property>
            </activation>
            <properties>
                <guava.version>32.1.1-jre</guava.version>
                <hive.version>3.1.1</hive.version>
                <hadoop.version>3.2.2</hadoop.version>
                <terminal.spark.version>3.3.2</terminal.spark.version>
                <terminal.spark.major.version>3.3</terminal.spark.major.version>
            </properties>
        </profile>
        <profile>
            <id>deploy-maven-central</id>
            <distributionManagement>
                <repository>
                    <id>ossrh</id>
                    <url>https://oss.sonatype.org/service/local/staging/deploy/maven2/</url>
                </repository>
                <snapshotRepository>
                    <id>ossrh</id>
                    <url>https://oss.sonatype.org/content/repositories/snapshots</url>
                </snapshotRepository>
            </distributionManagement>
            <build>
                <plugins>
                    <plugin>
                        <groupId>org.apache.maven.plugins</groupId>
                        <artifactId>maven-source-plugin</artifactId>
                        <version>${maven-source-plugin-version}</version>
                        <executions>
                            <execution>
                                <id>attach-sources</id>
                                <goals>
                                    <goal>jar</goal>
                                </goals>
                            </execution>
                        </executions>
                    </plugin>
                    <plugin>
                        <groupId>org.apache.maven.plugins</groupId>
                        <artifactId>maven-gpg-plugin</artifactId>
                        <version>${maven-gpg-plugin.version}</version>
                        <executions>
                            <execution>
                                <id>sign-release-artifacts</id>
                                <goals>
                                    <goal>sign</goal>
                                </goals>
                                <phase>verify</phase>
                            </execution>
                        </executions>
                    </plugin>
                    <plugin>
                        <groupId>org.apache.maven.plugins</groupId>
                        <artifactId>maven-javadoc-plugin</artifactId>
                        <version>${maven-javadoc-plugin.version}</version>
                        <configuration>
                            <quiet>true</quiet>
                            <doclint>none</doclint>
                        </configuration>
                        <executions>
                            <execution>
                                <id>attach-javadocs</id>
                                <goals>
                                    <goal>jar</goal>
                                </goals>
                            </execution>
                        </executions>
                    </plugin>
                </plugins>
            </build>
        </profile>
    </profiles>
</project><|MERGE_RESOLUTION|>--- conflicted
+++ resolved
@@ -88,11 +88,7 @@
         <maven-scalastyle-plugin.version>1.0.0</maven-scalastyle-plugin.version>
 
         <iceberg.version>1.3.0</iceberg.version>
-<<<<<<< HEAD
-        <hadoop.version>3.1.1</hadoop.version>
-=======
         <hive.version>3.1.1</hive.version>
->>>>>>> 4ccd5d79
         <hadoop.version>3.2.2</hadoop.version>
         <scala.binary.version>2.12</scala.binary.version>
         <args4j.version>2.33</args4j.version>
