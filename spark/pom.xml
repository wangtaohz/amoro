<?xml version="1.0" encoding="UTF-8"?>
<!--
  ~ Licensed to the Apache Software Foundation (ASF) under one
  ~ or more contributor license agreements.  See the NOTICE file
  ~ distributed with this work for additional information
  ~ regarding copyright ownership.  The ASF licenses this file
  ~ to you under the Apache License, Version 2.0 (the
  ~ "License"); you may not use this file except in compliance
  ~ with the License.  You may obtain a copy of the License at
  ~
  ~     http://www.apache.org/licenses/LICENSE-2.0
  ~
  ~ Unless required by applicable law or agreed to in writing, software
  ~ distributed under the License is distributed on an "AS IS" BASIS,
  ~ WITHOUT WARRANTIES OR CONDITIONS OF ANY KIND, either express or implied.
  ~ See the License for the specific language governing permissions and
  ~ limitations under the License.
  -->
<project xmlns="http://maven.apache.org/POM/4.0.0" xmlns:xsi="http://www.w3.org/2001/XMLSchema-instance"
         xsi:schemaLocation="http://maven.apache.org/POM/4.0.0 http://maven.apache.org/xsd/maven-4.0.0.xsd">
    <modelVersion>4.0.0</modelVersion>
    <parent>
        <groupId>com.netease.amoro</groupId>
        <artifactId>amoro-parent</artifactId>
<<<<<<< HEAD
        <version>0.5.1-SNAPSHOT</version>
=======
        <version>0.6.0-SNAPSHOT</version>
>>>>>>> 3e9f709a
    </parent>

    <artifactId>amoro-spark</artifactId>
    <packaging>pom</packaging>
    <name>Amoro Project Spark Parent</name>
    <url>https://amoro.netease.com</url>

    <modules>
        <module>common</module>
        <module>v3.1/spark</module>
        <module>v3.1/spark-runtime</module>
        <module>v3.2/spark</module>
        <module>v3.2/spark-runtime</module>
        <module>v3.3/spark</module>
        <module>v3.3/spark-runtime</module>
    </modules>
</project><|MERGE_RESOLUTION|>--- conflicted
+++ resolved
@@ -22,11 +22,7 @@
     <parent>
         <groupId>com.netease.amoro</groupId>
         <artifactId>amoro-parent</artifactId>
-<<<<<<< HEAD
         <version>0.5.1-SNAPSHOT</version>
-=======
-        <version>0.6.0-SNAPSHOT</version>
->>>>>>> 3e9f709a
     </parent>
 
     <artifactId>amoro-spark</artifactId>
